#!/usr/bin/env python3

###
# Generates build files for the project.
# This file also includes the project configuration,
# such as compiler flags and the object matching status.
#
# Usage:
#   python3 configure.py
#   ninja
#
# Append --help to see available options.
###

import argparse
import json
import sys
from pathlib import Path
from typing import Any, Dict, List

from tools.project import (
    Object,
    ProgressCategory,
    ProjectConfig,
    calculate_progress,
    generate_build,
    is_windows,
)

# Game versions
VERSIONS = [
    "D44J01",  # 0
    "GZLJ01",  # 1
    "GZLE01",  # 2
    "GZLP01",  # 3
]
DEFAULT_VERSION = VERSIONS.index("GZLE01")

parser = argparse.ArgumentParser()
parser.add_argument(
    "mode",
    choices=["configure", "progress"],
    default="configure",
    help="script mode (default: configure)",
    nargs="?",
)
parser.add_argument(
    "-v",
    "--version",
    choices=VERSIONS,
    type=str.upper,
    default=VERSIONS[DEFAULT_VERSION],
    help="version to build",
)
parser.add_argument(
    "--build-dir",
    metavar="DIR",
    type=Path,
    default=Path("build"),
    help="base build directory (default: build)",
)
parser.add_argument(
    "--binutils",
    metavar="BINARY",
    type=Path,
    help="path to binutils (optional)",
)
parser.add_argument(
    "--compilers",
    metavar="DIR",
    type=Path,
    help="path to compilers (optional)",
)
parser.add_argument(
    "--map",
    action="store_true",
    help="generate map file(s)",
)
parser.add_argument(
    "--no-asm",
    action="store_true",
    help="don't incorporate .s files from asm directory",
)
parser.add_argument(
    "--debug",
    action="store_true",
    help="build with debug info (non-matching)",
)
if not is_windows():
    parser.add_argument(
        "--wrapper",
        metavar="BINARY",
        type=Path,
        help="path to wibo or wine (optional)",
    )
parser.add_argument(
    "--dtk",
    metavar="BINARY | DIR",
    type=Path,
    help="path to decomp-toolkit binary or source (optional)",
)
parser.add_argument(
    "--sjiswrap",
    metavar="EXE",
    type=Path,
    help="path to sjiswrap.exe (optional)",
)
parser.add_argument(
    "--ninja",
    metavar="BINARY",
    type=Path,
    help="path to ninja binary (optional)"
)
parser.add_argument(
    "--verbose",
    action="store_true",
    help="print verbose output",
)
parser.add_argument(
    "--non-matching",
    dest="non_matching",
    action="store_true",
    help="builds equivalent (but non-matching) or modded objects",
)
parser.add_argument(
    "--warn",
    dest="warn",
    type=str,
    choices=["all", "off", "error"],
    help="how to handle warnings",
)
parser.add_argument(
    "--no-progress",
    dest="progress",
    action="store_false",
    help="disable progress calculation",
)
args = parser.parse_args()

config = ProjectConfig()
config.version = str(args.version)
version_num = VERSIONS.index(config.version)

# Apply arguments
config.build_dir = args.build_dir
config.dtk_path = args.dtk
config.binutils_path = args.binutils
config.compilers_path = args.compilers
config.generate_map = args.map
config.non_matching = args.non_matching
config.sjiswrap_path = args.sjiswrap
config.ninja_path = args.ninja
config.progress = args.progress
if not is_windows():
    config.wrapper = args.wrapper
if args.no_asm:
    config.asm_dir = None

# Tool versions
config.binutils_tag = "2.42-1"
config.compilers_tag = "20250520"
config.dtk_tag = "v1.6.2"
config.objdiff_tag = "v3.0.0-beta.10"
config.sjiswrap_tag = "v1.2.1"
config.wibo_tag = "0.6.16"

# Project
config.config_path = Path("config") / config.version / "config.yml"
config.check_sha_path = Path("config") / config.version / "build.sha1"
config.asflags = [
    "-mgekko",
    "--strip-local-absolute",
    "-I include",
    f"-I build/{config.version}/include",
    f"--defsym version={version_num}",
]
config.ldflags = [
    "-fp hardware",
    "-nodefaults",
]
if args.debug:
    config.ldflags.append("-g")  # Or -gdwarf-2 for Wii linkers
if args.map:
    config.ldflags.append("-mapunused")
    # config.ldflags.append("-listclosure") # For Wii linkers

# Use for any additional files that should cause a re-configure when modified
config.reconfig_deps = []

# Optional numeric ID for decomp.me preset
# Can be overridden in libraries or objects
config.scratch_preset_id = 72 # The Wind Waker (DOL)

# Base flags, common to most GC/Wii games.
# Generally leave untouched, with overrides added below.
cflags_base = [
    "-nodefaults",
    "-proc gekko",
    "-align powerpc",
    "-enum int",
    "-fp hardware",
    "-Cpp_exceptions off",
    # "-W all",
    "-O4,p",
    "-inline auto",
    '-pragma "cats off"',
    '-pragma "warn_notinlined off"',
    "-maxerrors 1",
    "-nosyspath",
    "-RTTI off",
    "-fp_contract on",
    "-str reuse",
    "-multibyte",  # For Wii compilers, replace with `-enc SJIS`
    "-i include",
    f"-i build/{config.version}/include",
    "-i src",
    "-i src/PowerPC_EABI_Support/MSL/MSL_C/MSL_Common/Include",
    "-i src/PowerPC_EABI_Support/MSL/MSL_C/MSL_Common_Embedded/Math/Include",
    "-i src/PowerPC_EABI_Support/MSL/MSL_C/PPC_EABI/Include",
    "-i src/PowerPC_EABI_Support/MSL/MSL_C++/MSL_Common/Include",
    "-i src/PowerPC_EABI_Support/Runtime/Inc",
    f"-DVERSION={version_num}",
]

# Debug flags
if args.debug:
    # Or -sym dwarf-2 for Wii compilers
    cflags_base.extend(["-sym on", "-DDEBUG=1"])
    cflags_base.extend(['-pragma "dont_inline on"'])
    cflags_base.extend(['-pragma "optimization_level 0"'])
else:
    cflags_base.append("-DNDEBUG=1")

# Warning flags
if args.warn == "all":
    cflags_base.append("-W all")
elif args.warn == "off":
    cflags_base.append("-W off")
elif args.warn == "error":
    cflags_base.append("-W error")

# Metrowerks library flags
cflags_runtime = [
    *cflags_base,
    "-use_lmw_stmw on",
    "-str reuse,pool,readonly",
    "-gccinc",
    "-common off",
    "-inline deferred,auto",
    "-char signed",
]

# Dolphin library flags
cflags_dolphin = [
    *cflags_base,
    "-fp_contract off",
]

# Framework flags
cflags_framework = [
    *cflags_base,
    "-use_lmw_stmw off",
    "-str reuse,pool,readonly",
    "-inline noauto",
    "-O3,s",
    "-schedule off",
    "-sym on",
    "-fp_contract off",
]

# TWW game code flags
cflags_dolzel = [
    *cflags_framework,
]

if config.version == "D44J01":
    cflags_dolzel.extend(['-pragma "opt_propagation off"'])

# REL flags
cflags_rel = [
    *cflags_dolzel,
    "-sdata 0",
    "-sdata2 0",
]

config.linker_version = "GC/1.3.2"


# Helper function for Dolphin libraries
def DolphinLib(lib_name: str, objects: List[Object]) -> Dict[str, Any]:
    return {
        "lib": lib_name,
        "mw_version": "GC/1.2.5n",
        "cflags": cflags_dolphin,
        "progress_category": "sdk",
        "host": False,
        "objects": objects,
    }


# Helper function for REL script objects
def Rel(lib_name: str, objects: List[Object]) -> Dict[str, Any]:
    return {
        "lib": lib_name,
        "mw_version": "GC/1.3.2",
        "cflags": cflags_rel,
        "progress_category": "game",
        "host": True,
        "objects": objects,
    }


# Helper function for actor RELs
def ActorRel(status, rel_name, extra_cflags=[]):
    return Rel(rel_name, [Object(
        status, f"d/actor/{rel_name}.cpp",
        extra_cflags=extra_cflags,
        scratch_preset_id=73, # The Wind Waker (REL)
    )])


# Helper function for JSystem libraries
def JSystemLib(lib_name, objects, progress_category="third_party"):
    return {
        "lib": lib_name,
        "mw_version": "GC/1.3.2",
        "cflags": cflags_framework,
        "progress_category": progress_category,
        "host": True,
        "objects": objects,
    }

Matching = True                   # Object matches and should be linked
NonMatching = False               # Object does not match and should not be linked
Equivalent = config.non_matching  # Object should be linked when configured with --non-matching


# Object is only matching for specific versions
def MatchingFor(*versions):
    return config.version in versions


config.warn_missing_config = True
config.warn_missing_source = False
config.libs = [
    {
        "lib": "machine",
        "mw_version": "GC/1.3.2",
        "cflags": cflags_dolzel,
        "progress_category": "core",
        "host": True,
        "objects": [
            Object(Matching,    "m_Do/m_Do_main.cpp", extra_cflags=['-pragma "nosyminline on"']),
            Object(MatchingFor("GZLJ01", "GZLE01", "GZLP01"),    "m_Do/m_Do_printf.cpp"),
            Object(MatchingFor("GZLJ01", "GZLE01", "GZLP01"),    "m_Do/m_Do_audio.cpp"),
            Object(MatchingFor("GZLJ01", "GZLE01", "GZLP01"),    "m_Do/m_Do_controller_pad.cpp"),
            Object(NonMatching, "m_Do/m_Do_graphic.cpp"),
            Object(MatchingFor("GZLJ01", "GZLE01", "GZLP01"),    "m_Do/m_Do_machine.cpp"),
            Object(Matching,    "m_Do/m_Do_mtx.cpp", extra_cflags=['-pragma "nosyminline on"']),
            Object(NonMatching, "m_Do/m_Do_ext.cpp", extra_cflags=["-sym off"]),
            Object(NonMatching, "m_Do/m_Do_lib.cpp"),
            Object(Matching,    "m_Do/m_Do_hostIO.cpp"),
            Object(MatchingFor("GZLJ01", "GZLE01", "GZLP01"),    "m_Do/m_Do_Reset.cpp"),
            Object(MatchingFor("GZLJ01", "GZLE01", "GZLP01"),    "m_Do/m_Do_dvd_thread.cpp"),
            Object(Matching,    "m_Do/m_Do_DVDError.cpp"),
            Object(MatchingFor("GZLJ01", "GZLE01", "GZLP01"),    "m_Do/m_Do_MemCard.cpp"),
            Object(MatchingFor("GZLJ01", "GZLE01", "GZLP01"),    "m_Do/m_Do_MemCardRWmng.cpp"),
            Object(MatchingFor("GZLJ01", "GZLE01", "GZLP01"),    "m_Do/m_Do_gba_com.cpp"),
            Object(MatchingFor("GZLJ01", "GZLE01", "GZLP01"),    "m_Do/m_Do_machine_exception.cpp"),
        ],
    },
    {
        "lib": "c",
        "mw_version": "GC/1.3.2",
        "cflags": cflags_dolzel,
        "progress_category": "game",
        "host": True,
        "objects": [
            Object(NonMatching, "c/c_damagereaction.cpp"),
            Object(Matching,    "c/c_dylink.cpp"),
        ],
    },
    {
        "lib": "framework",
        "mw_version": "GC/1.3.2",
        "cflags": cflags_dolzel,
        "progress_category": "core",
        "host": True,
        "objects": [
            # f_ap
            Object(MatchingFor("GZLJ01", "GZLE01", "GZLP01"),    "f_ap/f_ap_game.cpp"),

            # f_op
            Object(Matching,    "f_op/f_op_actor.cpp", extra_cflags=["-sym off"]),
            Object(Matching,    "f_op/f_op_actor_iter.cpp"),
            Object(Matching,    "f_op/f_op_actor_tag.cpp"),
            Object(Equivalent,  "f_op/f_op_actor_mng.cpp", extra_cflags=['-pragma "nosyminline on"']), # weak func order
            Object(Matching,    "f_op/f_op_camera.cpp"),
            Object(Matching,    "f_op/f_op_camera_mng.cpp"),
            Object(Matching,    "f_op/f_op_overlap.cpp"),
            Object(Matching,    "f_op/f_op_overlap_mng.cpp"),
            Object(MatchingFor("GZLJ01", "GZLE01", "GZLP01"),    "f_op/f_op_overlap_req.cpp"),
            Object(Matching,    "f_op/f_op_scene.cpp"),
            Object(Matching,    "f_op/f_op_scene_iter.cpp"),
            Object(MatchingFor("GZLJ01", "GZLE01", "GZLP01"),    "f_op/f_op_scene_mng.cpp"),
            Object(MatchingFor("GZLJ01", "GZLE01", "GZLP01"),    "f_op/f_op_scene_req.cpp"),
            Object(Matching,    "f_op/f_op_scene_tag.cpp"),
            Object(Matching,    "f_op/f_op_view.cpp"),
            Object(Matching,    "f_op/f_op_kankyo.cpp"),
            Object(Matching,    "f_op/f_op_msg.cpp"),
            Object(Matching,    "f_op/f_op_kankyo_mng.cpp"),
            Object(NonMatching, "f_op/f_op_msg_mng.cpp", extra_cflags=['-pragma "nosyminline on"']),
            Object(Matching,    "f_op/f_op_draw_iter.cpp"),
            Object(Matching,    "f_op/f_op_draw_tag.cpp"),
            Object(MatchingFor("GZLJ01", "GZLE01", "GZLP01"),    "f_op/f_op_scene_pause.cpp"),

            # f_pc
            Object(Matching,    "f_pc/f_pc_base.cpp"),
            Object(Matching,    "f_pc/f_pc_create_iter.cpp"),
            Object(Matching,    "f_pc/f_pc_create_req.cpp"),
            Object(Matching,    "f_pc/f_pc_create_tag.cpp"),
            Object(Matching,    "f_pc/f_pc_creator.cpp"),
            Object(Matching,    "f_pc/f_pc_delete_tag.cpp"),
            Object(Matching,    "f_pc/f_pc_deletor.cpp"),
            Object(Matching,    "f_pc/f_pc_draw_priority.cpp"),
            Object(Matching,    "f_pc/f_pc_executor.cpp"),
            Object(Matching,    "f_pc/f_pc_layer.cpp"),
            Object(Matching,    "f_pc/f_pc_leaf.cpp"),
            Object(Matching,    "f_pc/f_pc_layer_iter.cpp"),
            Object(Matching,    "f_pc/f_pc_layer_tag.cpp"),
            Object(Matching,    "f_pc/f_pc_line.cpp"),
            Object(Matching,    "f_pc/f_pc_load.cpp"),
            Object(MatchingFor("GZLJ01", "GZLE01", "GZLP01"),    "f_pc/f_pc_manager.cpp"),
            Object(Matching,    "f_pc/f_pc_method.cpp"),
            Object(Matching,    "f_pc/f_pc_node.cpp"),
            Object(MatchingFor("GZLJ01", "GZLE01", "GZLP01"),    "f_pc/f_pc_node_req.cpp"),
            Object(Matching,    "f_pc/f_pc_priority.cpp"),
            Object(MatchingFor("GZLJ01", "GZLE01", "GZLP01"),    "f_pc/f_pc_profile.cpp"),
            Object(Matching,    "f_pc/f_pc_searcher.cpp"),
            Object(Matching,    "f_pc/f_pc_line_tag.cpp"),
            Object(Matching,    "f_pc/f_pc_line_iter.cpp"),
            Object(Matching,    "f_pc/f_pc_method_iter.cpp"),
            Object(Matching,    "f_pc/f_pc_method_tag.cpp"),
            Object(Matching,    "f_pc/f_pc_pause.cpp"),
            Object(Matching,    "f_pc/f_pc_draw.cpp"),
            Object(Matching,    "f_pc/f_pc_fstcreate_req.cpp"),
            Object(Matching,    "f_pc/f_pc_stdcreate_req.cpp"),
        ],
    },
    {
        "lib": "dolzel",
        "mw_version": "GC/1.3.2",
        "cflags": cflags_dolzel,
        "progress_category": "game",
        "host": True,
        "objects": [
            Object(Equivalent,  "d/d_stage.cpp"), # weak func order
            Object(NonMatching, "d/d_map.cpp"),
            Object(MatchingFor("GZLJ01", "GZLE01", "GZLP01"),    "d/d_com_inf_game.cpp", extra_cflags=['-sym off']),
            Object(Matching,    "d/d_com_lib_game.cpp"),
            Object(MatchingFor("GZLJ01", "GZLE01", "GZLP01"),    "d/d_com_static.cpp", extra_cflags=['-sym off']),
            Object(Matching,    "d/d_lib.cpp"),
            Object(MatchingFor("GZLJ01", "GZLE01", "GZLP01"),    "d/d_save.cpp", extra_cflags=['-pragma "nosyminline on"']),
            Object(Matching,    "d/d_save_init.cpp"),
            Object(Matching,    "d/d_shop.cpp", extra_cflags=['-pragma "nosyminline on"']),
            Object(MatchingFor("GZLJ01", "GZLE01", "GZLP01"),    "d/d_jnt_hit.cpp"),
            Object(Matching,    "d/d_chain.cpp"),
            Object(NonMatching, "d/d_cloth_packet.cpp"),
            Object(NonMatching, "d/d_a_obj.cpp"),
            Object(MatchingFor("GZLJ01", "GZLE01", "GZLP01"),    "d/d_a_obj_tribox_static.cpp"),
            Object(Matching,    "d/d_a_ship_static.cpp"),
            Object(Matching,    "d/d_a_boko_static.cpp"),
            Object(MatchingFor("GZLJ01", "GZLE01", "GZLP01"),    "d/d_a_bomb_static.cpp"),
            Object(Matching,    "d/d_a_branch_static.cpp"),
            Object(Matching,    "d/d_a_mgameboard_static.cpp"),
            Object(Matching,    "d/d_a_itembase_static.cpp"),
            Object(Matching,    "d/d_a_item_static.cpp"),
            Object(Matching,    "d/d_a_shop_item_static.cpp"),
            Object(Matching,    "d/d_a_race_item_static.cpp"),
            Object(Matching,    "d/d_a_leaflift_static.cpp"),
            Object(NonMatching, "d/d_demo.cpp"),
            Object(Matching,    "d/d_door.cpp", extra_cflags=['-pragma "nosyminline on"']),
            Object(MatchingFor("GZLJ01", "GZLE01", "GZLP01"),    "d/d_resorce.cpp", extra_cflags=['-pragma "nosyminline on"']),
            Object(MatchingFor("GZLJ01", "GZLE01", "GZLP01"),    "d/d_material.cpp"),
            Object(Matching,    "d/d_event.cpp"),
            Object(MatchingFor("GZLJ01", "GZLE01", "GZLP01"),    "d/d_event_data.cpp"),
            Object(MatchingFor("GZLJ01", "GZLE01", "GZLP01"),    "d/d_event_manager.cpp"),
            Object(NonMatching, "d/d_magma.cpp", extra_cflags=['-sym off']),
            Object(NonMatching, "d/d_boss_magma.cpp"),
            Object(MatchingFor("GZLJ01", "GZLE01", "GZLP01"),    "d/d_grass.cpp", extra_cflags=['-pragma "nosyminline on"']),
            Object(NonMatching, "d/d_tree.cpp"),
            Object(NonMatching, "d/d_particle.cpp"),
            Object(Matching,    "d/d_particle_name.cpp"),
            Object(Matching,    "d/d_path.cpp"),
            Object(MatchingFor("GZLJ01", "GZLE01", "GZLP01"),    "d/d_drawlist.cpp", extra_cflags=['-sym off']),
            Object(Matching,    "d/d_kankyo_data.cpp"),
            Object(MatchingFor("GZLJ01", "GZLE01", "GZLP01"),    "d/d_kankyo_wether.cpp"),
            Object(NonMatching, "d/d_kankyo_rain.cpp"),
            Object(Matching,    "d/d_kankyo_demo.cpp"),
            Object(NonMatching, "d/d_detect.cpp"),
            Object(Matching,    "d/d_vibration.cpp"),
            Object(Matching,    "d/d_vib_pattern.cpp"),
            Object(MatchingFor("GZLJ01", "GZLE01", "GZLP01"),    "d/d_attention.cpp"),
            Object(Matching,    "d/d_att_dist.cpp"),
            Object(MatchingFor("GZLJ01", "GZLE01", "GZLP01"),    "d/d_bg_s.cpp"),
            Object(Matching,    "d/d_bg_s_acch.cpp"),
            Object(Matching,    "d/d_bg_s_func.cpp"),
            Object(MatchingFor("GZLJ01", "GZLE01", "GZLP01"),    "d/d_bg_s_lin_chk.cpp"),
            Object(MatchingFor("GZLJ01", "GZLE01", "GZLP01"),    "d/d_bg_s_movebg_actor.cpp"),
            Object(Matching,    "d/d_bg_s_spl_grp_chk.cpp"),
            Object(Matching,    "d/d_bg_s_wtr_chk.cpp"),
            Object(MatchingFor("GZLJ01", "GZLE01", "GZLP01"),    "d/d_bg_w.cpp"),
            Object(Matching,    "d/d_bg_w_deform.cpp"),
            Object(Matching,    "d/d_bg_w_hf.cpp"),
            Object(Matching,    "d/d_bg_w_sv.cpp"),
            Object(MatchingFor("GZLJ01", "GZLE01", "GZLP01"),    "d/d_cc_d.cpp"),
            Object(Matching,    "d/d_cc_mass_s.cpp"),
            Object(MatchingFor("GZLJ01", "GZLE01", "GZLP01"),    "d/d_cc_s.cpp"),
            Object(MatchingFor("GZLJ01", "GZLE01", "GZLP01"),    "d/d_cc_uty.cpp"),
            Object(NonMatching, "d/d_cam_param.cpp"),
            Object(MatchingFor("GZLJ01", "GZLE01", "GZLP01"),    "d/d_cam_type.cpp"),
            Object(MatchingFor("GZLJ01", "GZLE01", "GZLP01"),    "d/d_cam_style.cpp"),
            Object(Matching,    "d/d_cam_type2.cpp"),
            Object(NonMatching, "d/d_ev_camera.cpp"),
            Object(MatchingFor("GZLJ01", "GZLE01", "GZLP01"),    "d/d_wood.cpp", extra_cflags=["-sym off"]),
            Object(NonMatching, "d/d_flower.cpp"),
            Object(Matching,    "d/d_item_data.cpp"),
            Object(MatchingFor("GZLJ01", "GZLE01", "GZLP01"),    "d/d_seafightgame.cpp"),
            Object(Matching,    "d/d_spline_path.cpp"),
            Object(Matching,    "d/d_s_actor_data_mng.cpp"),
            Object(MatchingFor("GZLJ01", "GZLE01", "GZLP01"),    "d/d_item.cpp"),
            Object(NonMatching, "d/d_2dnumber.cpp"),
            Object(Matching,    "d/d_a_npc_cb1_static.cpp"),
            Object(NonMatching, "d/d_a_npc_mk_static.cpp"),
            Object(MatchingFor("GZLJ01", "GZLE01", "GZLP01"),    "d/d_salvage.cpp"),
            Object(MatchingFor("GZLJ01", "GZLE01", "GZLP01"),    "d/d_snap.cpp"),
            Object(MatchingFor("GZLJ01", "GZLE01", "GZLP01"),    "d/d_point_wind.cpp"),
            Object(Equivalent,  "d/actor/d_a_agb.cpp", extra_cflags=['-pragma "nosyminline on"']), # weak func order
            Object(MatchingFor("GZLJ01", "GZLE01", "GZLP01"),    "d/actor/d_a_arrow.cpp", extra_cflags=["-sym off"]),
            Object(MatchingFor("GZLJ01", "GZLE01", "GZLP01"),    "d/actor/d_a_bg.cpp"),
            Object(Equivalent,  "d/actor/d_a_bomb.cpp", extra_cflags=['-pragma "nosyminline on"']), # weak func order
            Object(MatchingFor("GZLJ01", "GZLE01", "GZLP01"),    "d/actor/d_a_bomb2.cpp"),
            Object(NonMatching, "d/actor/d_a_boomerang.cpp"),
            Object(MatchingFor("GZLJ01", "GZLE01", "GZLP01"),    "d/actor/d_a_dai_item.cpp", extra_cflags=["-sym off"]),
            Object(NonMatching, "d/actor/d_a_demo00.cpp"),
            Object(MatchingFor("GZLJ01", "GZLE01", "GZLP01"),    "d/actor/d_a_disappear.cpp"),
            Object(MatchingFor("GZLJ01", "GZLE01", "GZLP01"),    "d/actor/d_a_esa.cpp"),
            Object(NonMatching, "d/actor/d_a_grid.cpp"),
            Object(NonMatching, "d/actor/d_a_himo2.cpp"),
            Object(Equivalent,  "d/actor/d_a_hookshot.cpp"), # weak func order
            Object(MatchingFor("GZLJ01", "GZLE01", "GZLP01"),    "d/actor/d_a_ib.cpp", extra_cflags=['-pragma "nosyminline on"']),
            Object(NonMatching, "d/actor/d_a_item.cpp"),
            Object(MatchingFor("GZLJ01", "GZLE01", "GZLP01"),    "d/actor/d_a_itembase.cpp"),
            Object(Matching,    "d/actor/d_a_nh.cpp"),
            Object(Equivalent,  "d/actor/d_a_npc_fa1.cpp"), # weak func order
            Object(NonMatching, "d/actor/d_a_obj_search.cpp"),
            Object(MatchingFor("GZLJ01", "GZLE01", "GZLP01"),    "d/actor/d_a_player.cpp"),
            Object(NonMatching, "d/actor/d_a_player_main.cpp"),
            Object(MatchingFor("GZLJ01", "GZLE01", "GZLP01"),    "d/actor/d_a_player_npc.cpp"),
            Object(MatchingFor("GZLJ01", "GZLE01", "GZLP01"),    "d/actor/d_a_sea.cpp"),
            Object(MatchingFor("GZLJ01", "GZLE01", "GZLP01"),    "d/actor/d_a_spc_item01.cpp"),
            Object(MatchingFor("GZLJ01", "GZLE01", "GZLP01"),    "d/actor/d_a_vrbox.cpp", extra_cflags=['-pragma "nosyminline on"']),
            Object(MatchingFor("GZLJ01", "GZLE01", "GZLP01"),    "d/actor/d_a_vrbox2.cpp"),
            Object(NonMatching, "d/d_auction_screen.cpp"),
            Object(MatchingFor("GZLJ01", "GZLE01", "GZLP01"),    "d/d_place_name.cpp"),
            Object(NonMatching, "d/d_camera.cpp"),
            Object(Matching,    "d/d_envse.cpp"),
            Object(NonMatching, "d/d_file_error.cpp"),
            Object(MatchingFor("D44J01", "GZLJ01", "GZLE01"), "d/d_file_select.cpp", extra_cflags=['-pragma "nosyminline on"']),
            Object(MatchingFor("GZLJ01", "GZLE01", "GZLP01"),    "d/d_gameover.cpp"),
            Object(MatchingFor("GZLJ01", "GZLE01", "GZLP01"),    "d/d_kankyo.cpp"),
            Object(MatchingFor("GZLJ01", "GZLE01", "GZLP01"),    "d/d_kyeff.cpp"),
            Object(Matching,    "d/d_kyeff2.cpp"),
            Object(Matching,    "d/d_ky_thunder.cpp"),
            Object(Matching,    "d/d_letter.cpp"),
            Object(Matching,    "d/d_level_se.cpp"),
            Object(NonMatching, "d/d_menu_cloth.cpp"),
            Object(NonMatching, "d/d_menu_collect.cpp"),
            Object(NonMatching, "d/d_menu_dmap.cpp"),
            Object(NonMatching, "d/d_menu_fmap.cpp"),
            Object(NonMatching, "d/d_menu_fmap2.cpp"),
            Object(NonMatching, "d/d_menu_item.cpp"),
            Object(NonMatching, "d/d_menu_option.cpp"),
            Object(NonMatching, "d/d_menu_save.cpp"),
            Object(NonMatching, "d/d_menu_window.cpp"),
            Object(NonMatching, "d/d_mesg.cpp", extra_cflags=["-sym off"]),
            Object(NonMatching, "d/d_message.cpp"),
            Object(NonMatching, "d/d_message_paper.cpp"),
            Object(NonMatching, "d/d_meter.cpp"),
            Object(NonMatching, "d/d_minigame_starter.cpp"),
            Object(NonMatching, "d/d_minigame_terminater.cpp"),
            Object(NonMatching, "d/d_msg.cpp"),
            Object(NonMatching, "d/d_name.cpp"),
            Object(MatchingFor("GZLJ01", "GZLE01", "GZLP01"),    "d/d_npc.cpp"),
            Object(NonMatching, "d/d_operate_wind.cpp"),
            Object(MatchingFor("GZLJ01", "GZLE01", "GZLP01"),    "d/d_metronome.cpp"),
            Object(MatchingFor("GZLJ01", "GZLE01", "GZLP01"),    "d/d_ovlp_fade.cpp"),
            Object(MatchingFor("GZLJ01", "GZLE01", "GZLP01"),    "d/d_ovlp_fade2.cpp"),
            Object(MatchingFor("GZLE01", "GZLP01"), "d/d_ovlp_fade3.cpp"),
            Object(NonMatching, "d/d_ovlp_fade4.cpp"),
            Object(NonMatching, "d/d_picture_box.cpp"),
            Object(MatchingFor("GZLJ01", "GZLE01", "GZLP01"),    "d/d_s_logo.cpp"),
            Object(MatchingFor("GZLJ01", "GZLE01", "GZLP01"),    "d/d_s_menu.cpp"),
            Object(NonMatching, "d/d_s_name.cpp"),
            Object(MatchingFor("GZLJ01", "GZLE01", "GZLP01"),    "d/d_s_open.cpp"),
            Object(NonMatching, "d/d_s_open_sub.cpp"),
            Object(MatchingFor("GZLJ01", "GZLE01", "GZLP01"),    "d/d_s_play.cpp", extra_cflags=['-pragma "nosyminline on"']),
            Object(MatchingFor("GZLJ01", "GZLE01", "GZLP01"),    "d/d_s_room.cpp", extra_cflags=['-pragma "nosyminline on"']),
            Object(MatchingFor("GZLJ01", "GZLE01", "GZLP01"),    "d/d_s_title.cpp"),
            Object(NonMatching, "d/d_scope.cpp"),
            Object(Matching,    "d/d_throwstone.cpp"),
            Object(Matching,    "d/d_timer.cpp"),
            Object(NonMatching, "d/d_water_mark.cpp"),
            Object(Matching,    "d/d_wind_arrow.cpp"),
            Object(NonMatching, "d/d_wpillar.cpp"),
            Object(MatchingFor("GZLJ01", "GZLE01", "GZLP01"),    "d/d_wpot_water.cpp"),
        ],
    },
    {
        "lib": "DynamicLink",
        "mw_version": "GC/1.3.2",
        "cflags": cflags_dolzel,
        "progress_category": "core",
        "host": True,
        "objects": [
            Object(Matching,    "DynamicLink.cpp"),
        ],
    },
    {
        "lib": "SSystem",
        "mw_version": "GC/1.3.2",
        "cflags": cflags_framework,
        "progress_category": "third_party",
        "host": True,
        "objects": [
            Object(Matching,    "SSystem/SComponent/c_malloc.cpp"),
            Object(Matching,    "SSystem/SComponent/c_API.cpp"),
            Object(Matching,    "SSystem/SComponent/c_API_graphic.cpp"),
            Object(Matching,    "SSystem/SComponent/c_cc_d.cpp"),
            Object(Matching,    "SSystem/SComponent/c_cc_s.cpp"),
            Object(Matching,    "SSystem/SComponent/c_counter.cpp"),
            Object(Matching,    "SSystem/SComponent/c_list.cpp"),
            Object(Matching,    "SSystem/SComponent/c_list_iter.cpp"),
            Object(Matching,    "SSystem/SComponent/c_node.cpp"),
            Object(Matching,    "SSystem/SComponent/c_node_iter.cpp"),
            Object(Matching,    "SSystem/SComponent/c_tree.cpp"),
            Object(Matching,    "SSystem/SComponent/c_tree_iter.cpp"),
            Object(Matching,    "SSystem/SComponent/c_phase.cpp"),
            Object(Matching,    "SSystem/SComponent/c_request.cpp"),
            Object(Matching,    "SSystem/SComponent/c_tag.cpp"),
            Object(Matching,    "SSystem/SComponent/c_tag_iter.cpp"),
            Object(Matching,    "SSystem/SComponent/c_xyz.cpp"),
            Object(Matching,    "SSystem/SComponent/c_sxyz.cpp"),
            Object(Matching,    "SSystem/SComponent/c_math.cpp"),
            Object(Matching,    "SSystem/SComponent/c_bg_s.cpp"),
            Object(Matching,    "SSystem/SComponent/c_bg_s_chk.cpp"),
            Object(Matching,    "SSystem/SComponent/c_bg_s_gnd_chk.cpp"),
            Object(Matching,    "SSystem/SComponent/c_bg_s_lin_chk.cpp"),
            Object(Matching,    "SSystem/SComponent/c_bg_w.cpp"),
            Object(Matching,    "SSystem/SComponent/c_m2d.cpp"),
            Object(Matching,    "SSystem/SComponent/c_m2d_g_box.cpp"),
            Object(Matching,    "SSystem/SComponent/c_m3d.cpp"),
            Object(Matching,    "SSystem/SComponent/c_m3d_g_aab.cpp"),
            Object(Matching,    "SSystem/SComponent/c_m3d_g_cyl.cpp"),
            Object(Matching,    "SSystem/SComponent/c_m3d_g_pla.cpp"),
            Object(Matching,    "SSystem/SComponent/c_m3d_g_sph.cpp"),
            Object(Matching,    "SSystem/SComponent/c_m3d_g_tri.cpp"),
            Object(Matching,    "SSystem/SComponent/c_lib.cpp"),
            Object(Matching,    "SSystem/SComponent/c_angle.cpp"),
            Object(Matching,    "SSystem/SComponent/c_data_tbl.cpp"),
            Object(Matching,    "SSystem/SStandard/s_basic.cpp"),
        ],
    },
    JSystemLib(
        "JFramework",
        [
            Object(Matching,    "JSystem/JFramework/JFWDisplay.cpp"),
            Object(NonMatching, "JSystem/JFramework/JFWSystem.cpp"),
        ],
    ),
    JSystemLib(
        "J3DU",
        [
            Object(Matching,    "JSystem/J3DU/J3DUClipper.cpp"),
            Object(NonMatching, "JSystem/J3DU/J3DUMotion.cpp"),
            Object(Matching,    "JSystem/J3DU/J3DUDL.cpp"),
        ],
    ),
    JSystemLib(
        "JParticle",
        [
            Object(Matching,    "JSystem/JParticle/JPABaseShape.cpp"),
            Object(Matching,    "JSystem/JParticle/JPAExtraShape.cpp"),
            Object(Matching,    "JSystem/JParticle/JPASweepShape.cpp"),
            Object(Matching,    "JSystem/JParticle/JPAExTexShape.cpp"),
            Object(Matching,    "JSystem/JParticle/JPADynamicsBlock.cpp"),
            Object(Matching,    "JSystem/JParticle/JPAFieldBlock.cpp"),
            Object(Matching,    "JSystem/JParticle/JPAKeyBlock.cpp"),
            Object(Matching,    "JSystem/JParticle/JPATexture.cpp"),
            Object(Matching,    "JSystem/JParticle/JPAResourceManager.cpp"),
            Object(Matching,    "JSystem/JParticle/JPAEmitterLoader.cpp"),
            Object(Matching,    "JSystem/JParticle/JPAMath.cpp"),
            Object(NonMatching, "JSystem/JParticle/JPAField.cpp"),
            Object(Matching,    "JSystem/JParticle/JPAEmitter.cpp"),
            Object(Matching,    "JSystem/JParticle/JPAParticle.cpp"),
            Object(Matching,    "JSystem/JParticle/JPAEmitterManager.cpp"),
            Object(NonMatching, "JSystem/JParticle/JPADrawVisitor.cpp"),
            Object(NonMatching, "JSystem/JParticle/JPADraw.cpp"),
            Object(Matching,    "JSystem/JParticle/JPADrawSetupTev.cpp"),
        ],
    ),
    JSystemLib(
        "JStage",
        [
            Object(Matching,    "JSystem/JStage/JSGActor.cpp"),
            Object(Matching,    "JSystem/JStage/JSGAmbientLight.cpp"),
            Object(Matching,    "JSystem/JStage/JSGCamera.cpp"),
            Object(Matching,    "JSystem/JStage/JSGFog.cpp"),
            Object(Matching,    "JSystem/JStage/JSGLight.cpp"),
            Object(Matching,    "JSystem/JStage/JSGObject.cpp"),
            Object(Matching,    "JSystem/JStage/JSGSystem.cpp"),
        ],
    ),
    JSystemLib(
        "JStudio",
        [
            Object(Matching,    "JSystem/JStudio/JStudio/jstudio-control.cpp"),
            Object(Matching,    "JSystem/JStudio/JStudio/jstudio-data.cpp"),
            Object(Matching,    "JSystem/JStudio/JStudio/jstudio-math.cpp"),
            Object(NonMatching, "JSystem/JStudio/JStudio/jstudio-object.cpp"),
            Object(Equivalent,  "JSystem/JStudio/JStudio/functionvalue.cpp"), # weak func order
            Object(NonMatching, "JSystem/JStudio/JStudio/fvb.cpp"),
            Object(Matching,    "JSystem/JStudio/JStudio/fvb-data.cpp"),
            Object(Matching,    "JSystem/JStudio/JStudio/fvb-data-parse.cpp"),
            Object(Matching,    "JSystem/JStudio/JStudio/object-id.cpp"),
            Object(Matching,    "JSystem/JStudio/JStudio/stb.cpp", extra_cflags=['-pragma "nosyminline on"']),
            Object(Matching,    "JSystem/JStudio/JStudio/stb-data.cpp"),
            Object(Matching,    "JSystem/JStudio/JStudio/stb-data-parse.cpp"),
        ],
    ),
    JSystemLib(
        "JStudio_JStage",
        [
            Object(Matching,    "JSystem/JStudio/JStudio_JStage/control.cpp"),
            Object(Matching,    "JSystem/JStudio/JStudio_JStage/object.cpp"),
            Object(Matching,    "JSystem/JStudio/JStudio_JStage/object-actor.cpp"),
            Object(Matching,    "JSystem/JStudio/JStudio_JStage/object-ambientlight.cpp"),
            Object(Matching,    "JSystem/JStudio/JStudio_JStage/object-camera.cpp"),
            Object(Matching,    "JSystem/JStudio/JStudio_JStage/object-fog.cpp"),
            Object(Matching,    "JSystem/JStudio/JStudio_JStage/object-light.cpp"),
        ],
    ),
    JSystemLib(
        "JStudio_JAudio",
        [
            Object(Matching,    "JSystem/JStudio/JStudio_JAudio/control.cpp"),
            Object(Matching,    "JSystem/JStudio/JStudio_JAudio/object-sound.cpp"),
        ],
    ),
    JSystemLib(
        "JStudio_JParticle",
        [
            Object(Matching,    "JSystem/JStudio/JStudio_JParticle/control.cpp"),
            Object(Matching,    "JSystem/JStudio/JStudio_JParticle/object-particle.cpp", extra_cflags=['-pragma "nosyminline on"']),
        ],
    ),
    JSystemLib(
        "JStudio_JMessage",
        [
            Object(Matching,    "JSystem/JStudio/JStudio_JMessage/control.cpp"),
            Object(Matching,    "JSystem/JStudio/JStudio_JMessage/object-message.cpp"),
        ],
    ),
    JSystemLib(
        "JStudioToolLibrary",
        [
            Object(Matching,    "JSystem/JStudio/JStudioToolLibrary/console.cpp"),
        ],
    ),
    JSystemLib(
        "JAudio",
        [
            Object(Matching,    "JSystem/JAudio/JASCalc.cpp"),
            Object(Matching,    "JSystem/JAudio/JASAiCtrl.cpp"),
            Object(Matching,    "JSystem/JAudio/JASDvdThread.cpp"),
            Object(Matching,    "JSystem/JAudio/JASCallback.cpp"),
            Object(Matching,    "JSystem/JAudio/JASRate.cpp"),
            Object(Matching,    "JSystem/JAudio/JASHardStream.cpp"),
            Object(Matching,    "JSystem/JAudio/JASHeapCtrl.cpp"),
            Object(Matching,    "JSystem/JAudio/JASResArcLoader.cpp"),
            Object(Matching,    "JSystem/JAudio/JASProbe.cpp"),
            Object(Matching,    "JSystem/JAudio/JASKernelDebug.cpp"),
            Object(Matching,    "JSystem/JAudio/JASCmdStack.cpp"),
            Object(Matching,    "JSystem/JAudio/JASSystemHeap.cpp"),
            Object(Matching,    "JSystem/JAudio/JASNoteMgr.cpp"),
            Object(Matching,    "JSystem/JAudio/JASOuterParam.cpp"),
            Object(Matching,    "JSystem/JAudio/JASPlayer_impl.cpp"),
            Object(Matching,    "JSystem/JAudio/JASRegisterParam.cpp"),
            Object(Matching,    "JSystem/JAudio/JASSeqCtrl.cpp"),
            Object(Matching,    "JSystem/JAudio/JASSeqParser.cpp"),
            Object(Matching,    "JSystem/JAudio/JASTrack.cpp"),
            Object(Matching,    "JSystem/JAudio/JASTrackInterrupt.cpp"),
            Object(Matching,    "JSystem/JAudio/JASTrackPort.cpp"),
            Object(Matching,    "JSystem/JAudio/JASBank.cpp"),
            Object(Matching,    "JSystem/JAudio/JASWaveBank.cpp"),
            Object(Matching,    "JSystem/JAudio/JASBasicBank.cpp"),
            Object(Matching,    "JSystem/JAudio/JASBasicInst.cpp"),
            Object(Matching,    "JSystem/JAudio/JASDrumSet.cpp"),
            Object(NonMatching, "JSystem/JAudio/JASBasicWaveBank.cpp"),
            Object(Matching,    "JSystem/JAudio/JASSimpleWaveBank.cpp"),
            Object(Matching,    "JSystem/JAudio/JASInstEffect.cpp"),
            Object(Matching,    "JSystem/JAudio/JASInstSense.cpp"),
            Object(Matching,    "JSystem/JAudio/JASInstRand.cpp"),
            Object(Matching,    "JSystem/JAudio/JASWSParser.cpp"),
            Object(NonMatching, "JSystem/JAudio/JASBNKParser.cpp"),
            Object(Matching,    "JSystem/JAudio/JASWaveArcLoader.cpp"),
            Object(Matching,    "JSystem/JAudio/JASWaveBankMgr.cpp"),
            Object(NonMatching, "JSystem/JAudio/JASBankMgr.cpp"),
            Object(Matching,    "JSystem/JAudio/JASAudioThread.cpp"),
            Object(Matching,    "JSystem/JAudio/JASDSPBuf.cpp"),
            Object(NonMatching, "JSystem/JAudio/JASDSPChannel.cpp"),
            Object(Matching,    "JSystem/JAudio/JASDSPInterface.cpp"),
            Object(Matching,    "JSystem/JAudio/JASDriverIF.cpp"),
            Object(Matching,    "JSystem/JAudio/JASChGlobal.cpp"),
            Object(Matching,    "JSystem/JAudio/JASChAllocQueue.cpp"),
            Object(Matching,    "JSystem/JAudio/JASChannel.cpp"),
            Object(NonMatching, "JSystem/JAudio/JASChannelMgr.cpp"),
            Object(Matching,    "JSystem/JAudio/JASOscillator.cpp"),
            Object(Matching,    "JSystem/JAudio/JASDriverTables.cpp"),
            Object(Matching,    "JSystem/JAudio/dspproc.c", extra_cflags=["-lang c++", "-O4", "-func_align 32"]),
            Object(Matching,    "JSystem/JAudio/dsptask.c", extra_cflags=["-lang c++", "-O4", "-func_align 32"]),
            Object(Matching,    "JSystem/JAudio/osdsp.c", extra_cflags=["-lang c++", "-O4", "-func_align 32", "-str nopool"]),
            Object(Matching,    "JSystem/JAudio/osdsp_task.c", extra_cflags=["-lang c++", "-O4", "-func_align 32"]),
            Object(Matching,    "JSystem/JAudio/JAIAnimation.cpp"),
            Object(NonMatching, "JSystem/JAudio/JAIBasic.cpp"),
            Object(Matching,    "JSystem/JAudio/JAIBankWave.cpp"),
            Object(Matching,    "JSystem/JAudio/JAIConst.cpp"),
            Object(Matching,    "JSystem/JAudio/JAIDummyObject.cpp"),
            Object(Matching,    "JSystem/JAudio/JAIFx.cpp"),
            Object(Matching,    "JSystem/JAudio/JAIGlobalParameter.cpp"),
            Object(Matching,    "JSystem/JAudio/JAIInitData.cpp"),
            Object(NonMatching, "JSystem/JAudio/JAISeMgr.cpp"),
            Object(Matching,    "JSystem/JAudio/JAISequenceHeap.cpp"),
            Object(NonMatching, "JSystem/JAudio/JAISequenceMgr.cpp"),
            Object(NonMatching, "JSystem/JAudio/JAISound.cpp"),
            Object(NonMatching, "JSystem/JAudio/JAISoundTable.cpp"),
            Object(NonMatching, "JSystem/JAudio/JAIStreamMgr.cpp"),
            Object(Matching,    "JSystem/JAudio/JAISystemInterface.cpp"),
        ],
    ),
    JSystemLib(
        "JMessage",
        [
            Object(Matching,    "JSystem/JMessage/data.cpp"),
            Object(Matching,    "JSystem/JMessage/control.cpp"),
            Object(NonMatching, "JSystem/JMessage/processor.cpp"),
            Object(NonMatching, "JSystem/JMessage/resource.cpp"),
        ],
    ),
    DolphinLib(
        "gba",
        [
            Object(Matching,    "dolphin/gba/GBA.c"),
            Object(Matching,    "dolphin/gba/GBAGetProcessStatus.c"),
            Object(Matching,    "dolphin/gba/GBAJoyBoot.c"),
            Object(Matching,    "dolphin/gba/GBARead.c"),
            Object(Matching,    "dolphin/gba/GBAWrite.c"),
            Object(Matching,    "dolphin/gba/GBAXfer.c"),
        ],
    ),
    JSystemLib(
        "JAZelAudio",
        [
            Object(NonMatching, "JAZelAudio/JAIZelBasic.cpp"),
            Object(NonMatching, "JAZelAudio/JAIZelAnime.cpp"),
            Object(NonMatching, "JAZelAudio/JAIZelAtmos.cpp"),
            Object(NonMatching, "JAZelAudio/JAIZelInst.cpp"),
            Object(MatchingFor("GZLJ01", "GZLE01", "GZLP01"),    "JAZelAudio/JAIZelParam.cpp"),
            Object(NonMatching, "JAZelAudio/JAIZelCharVoiceTable.cpp"),
            Object(MatchingFor("GZLJ01", "GZLE01", "GZLP01"),    "JAZelAudio/JAIZelScene.cpp"),
            Object(Matching,    "JAZelAudio/JAIZelSound.cpp"),
        ],
        progress_category="game",
    ),
    DolphinLib(
        "gf",
        [
            Object(NonMatching, "dolphin/gf/GFGeometry.cpp"),
            Object(NonMatching, "dolphin/gf/GFLight.cpp"),
            Object(NonMatching, "dolphin/gf/GFPixel.cpp"),
            Object(NonMatching, "dolphin/gf/GFTev.cpp"),
            Object(NonMatching, "dolphin/gf/GFTransform.cpp"),
        ],
    ),
    JSystemLib(
        "JKernel",
        [
            Object(Matching,    "JSystem/JKernel/JKRHeap.cpp"),
            Object(Matching,    "JSystem/JKernel/JKRStdHeap.cpp"),
            Object(Matching,    "JSystem/JKernel/JKRExpHeap.cpp"),
            Object(Matching,    "JSystem/JKernel/JKRSolidHeap.cpp"),
            Object(Matching,    "JSystem/JKernel/JKRDisposer.cpp"),
            Object(Matching,    "JSystem/JKernel/JKRThread.cpp"),
            Object(Matching,    "JSystem/JKernel/JKRAram.cpp"),
            Object(Matching,    "JSystem/JKernel/JKRAramHeap.cpp"),
            Object(Matching,    "JSystem/JKernel/JKRAramBlock.cpp"),
            Object(Matching,    "JSystem/JKernel/JKRAramPiece.cpp"),
            Object(Matching,    "JSystem/JKernel/JKRAramStream.cpp"),
            Object(Matching,    "JSystem/JKernel/JKRFileLoader.cpp"),
            Object(Matching,    "JSystem/JKernel/JKRFileFinder.cpp"),
            Object(Matching,    "JSystem/JKernel/JKRFileCache.cpp"),
            Object(Matching,    "JSystem/JKernel/JKRArchivePub.cpp"),
            Object(Matching,    "JSystem/JKernel/JKRArchivePri.cpp"),
            Object(Matching,    "JSystem/JKernel/JKRMemArchive.cpp"),
            Object(Matching,    "JSystem/JKernel/JKRAramArchive.cpp"),
            Object(Matching,    "JSystem/JKernel/JKRDvdArchive.cpp"),
            Object(Matching,    "JSystem/JKernel/JKRCompArchive.cpp"),
            Object(Matching,    "JSystem/JKernel/JKRFile.cpp"),
            Object(Matching,    "JSystem/JKernel/JKRDvdFile.cpp"),
            Object(Matching,    "JSystem/JKernel/JKRDvdRipper.cpp"),
            Object(Matching,    "JSystem/JKernel/JKRDvdAramRipper.cpp", extra_cflags=['-pragma "nosyminline on"']),
            Object(Matching,    "JSystem/JKernel/JKRDecomp.cpp"),
        ],
    ),
    JSystemLib(
        "JSupport",
        [
            Object(Matching,    "JSystem/JSupport/JSUList.cpp"),
            Object(Matching,    "JSystem/JSupport/JSUInputStream.cpp"),
            Object(Matching,    "JSystem/JSupport/JSUMemoryStream.cpp"),
            Object(Matching,    "JSystem/JSupport/JSUFileStream.cpp"),
        ],
    ),
    JSystemLib(
        "JGadget",
        [
            Object(Matching,    "JSystem/JGadget/binary.cpp"),
            Object(Matching,    "JSystem/JGadget/linklist.cpp"),
            Object(Matching,    "JSystem/JGadget/std-vector.cpp"),
        ],
    ),
    JSystemLib(
        "JUtility",
        [
            Object(Matching,    "JSystem/JUtility/JUTCacheFont.cpp"),
            Object(Matching,    "JSystem/JUtility/JUTResource.cpp"),
            Object(Matching,    "JSystem/JUtility/JUTTexture.cpp"),
            Object(Matching,    "JSystem/JUtility/JUTPalette.cpp"),
            Object(Matching,    "JSystem/JUtility/JUTNameTab.cpp"),
            Object(Matching,    "JSystem/JUtility/JUTGraphFifo.cpp"),
            Object(Matching,    "JSystem/JUtility/JUTFont.cpp"),
            Object(Matching,    "JSystem/JUtility/JUTResFont.cpp"),
            Object(Matching,    "JSystem/JUtility/JUTDbPrint.cpp"),
            Object(Matching,    "JSystem/JUtility/JUTGamePad.cpp"),
            Object(Matching,    "JSystem/JUtility/JUTException.cpp"),
            Object(Matching,    "JSystem/JUtility/JUTDirectPrint.cpp"),
            Object(Matching,    "JSystem/JUtility/JUTAssert.cpp"),
            Object(Matching,    "JSystem/JUtility/JUTVideo.cpp"),
            Object(Equivalent,  "JSystem/JUtility/JUTXfb.cpp"), # Nondeterministic compiler bug, do not link
            Object(Matching,    "JSystem/JUtility/JUTFader.cpp"),
            Object(Matching,    "JSystem/JUtility/JUTProcBar.cpp"),
            Object(Matching,    "JSystem/JUtility/JUTConsole.cpp"),
            Object(Matching,    "JSystem/JUtility/JUTDirectFile.cpp"),
            Object(Matching,    "JSystem/JUtility/JUTGba.cpp"),
            Object(Matching,    "JSystem/JUtility/JUTFontData_Ascfont_fix12.cpp"), # Originally a .s file
        ],
    ),
    JSystemLib(
        "J2DGraph",
        [
            Object(Matching,    "JSystem/J2DGraph/J2DGrafContext.cpp"),
            Object(Matching,    "JSystem/J2DGraph/J2DOrthoGraph.cpp"),
            Object(Matching,    "JSystem/J2DGraph/J2DPrint.cpp"),
            Object(Matching,    "JSystem/J2DGraph/J2DPane.cpp"),
            Object(Matching,    "JSystem/J2DGraph/J2DScreen.cpp"),
            Object(Matching,    "JSystem/J2DGraph/J2DWindow.cpp"),
            Object(Matching,    "JSystem/J2DGraph/J2DPicture.cpp"),
            Object(Matching,    "JSystem/J2DGraph/J2DTextBox.cpp"),
        ],
    ),
    JSystemLib(
        "JRenderer",
        [
            Object(Matching,    "JSystem/JRenderer/JRenderer.cpp"),
        ],
    ),
    JSystemLib(
        "J3DGraphBase",
        [
            Object(Matching,    "JSystem/J3DGraphBase/J3DGD.cpp"),
            Object(Matching,    "JSystem/J3DGraphBase/J3DSys.cpp"),
            Object(Matching,    "JSystem/J3DGraphBase/J3DVertex.cpp"),
            Object(Matching,    "JSystem/J3DGraphBase/J3DTransform.cpp"),
            Object(Matching,    "JSystem/J3DGraphBase/J3DPacket.cpp"),
            Object(Matching,    "JSystem/J3DGraphBase/J3DShapeMtx.cpp", extra_cflags=['-pragma "nosyminline on"']),
            Object(Matching,    "JSystem/J3DGraphBase/J3DShape.cpp"),
            Object(Matching,    "JSystem/J3DGraphBase/J3DMaterial.cpp"),
            Object(NonMatching, "JSystem/J3DGraphBase/J3DMatBlock.cpp"),
            Object(Matching,    "JSystem/J3DGraphBase/J3DTevs.cpp"),
            Object(Matching,    "JSystem/J3DGraphBase/J3DDrawBuffer.cpp"),
        ],
    ),
    JSystemLib(
        "J3DGraphAnimator",
        [
            Object(Matching,    "JSystem/J3DGraphAnimator/J3DModelData.cpp"),
            Object(NonMatching, "JSystem/J3DGraphAnimator/J3DModel.cpp"),
            Object(Matching,    "JSystem/J3DGraphAnimator/J3DAnimation.cpp"),
            Object(Matching,    "JSystem/J3DGraphAnimator/J3DMaterialAnm.cpp"),
            Object(Matching,    "JSystem/J3DGraphAnimator/J3DVisibility.cpp"),
            Object(NonMatching, "JSystem/J3DGraphAnimator/J3DCluster.cpp"),
            Object(NonMatching, "JSystem/J3DGraphAnimator/J3DJoint.cpp"),
            Object(Matching,    "JSystem/J3DGraphAnimator/J3DNode.cpp"),
            Object(Matching,    "JSystem/J3DGraphAnimator/J3DMaterialAttach.cpp"),
        ],
    ),
    JSystemLib(
        "J3DGraphLoader",
        [
            Object(Matching,    "JSystem/J3DGraphLoader/J3DMaterialFactory.cpp"),
            Object(Matching,    "JSystem/J3DGraphLoader/J3DMaterialFactory_v21.cpp"),
            Object(Matching,    "JSystem/J3DGraphLoader/J3DClusterLoader.cpp"),
            Object(Matching,    "JSystem/J3DGraphLoader/J3DModelLoader.cpp"),
            Object(Matching,    "JSystem/J3DGraphLoader/J3DModelLoaderCalcSize.cpp"),
            Object(Matching,    "JSystem/J3DGraphLoader/J3DJointFactory.cpp"),
            Object(Matching,    "JSystem/J3DGraphLoader/J3DShapeFactory.cpp"),
            Object(Matching,    "JSystem/J3DGraphLoader/J3DAnmLoader.cpp"),
        ],
    ),
    JSystemLib(
        "JMath",
        [
            Object(Matching,    "JSystem/JMath/JMath.cpp"),
            Object(Matching,    "JSystem/JMath/random.cpp"),
        ],
    ),
    DolphinLib(
        "base",
        [
            Object(NonMatching, "dolphin/base/PPCArch.c"),
        ],
    ),
    DolphinLib(
        "os",
        [
            Object(Matching, "dolphin/os/__start.c"),
            Object(Matching, "dolphin/os/OS.c"),
            Object(Matching, "dolphin/os/OSAlarm.c"),
            Object(Matching, "dolphin/os/OSAlloc.c"),
            Object(Matching, "dolphin/os/OSArena.c"),
            Object(Matching, "dolphin/os/OSAudioSystem.c"),
            Object(Matching, "dolphin/os/OSCache.c"),
            Object(Matching, "dolphin/os/OSContext.c"),
            Object(Matching, "dolphin/os/OSError.c"),
            Object(Matching, "dolphin/os/OSFont.c"),
            Object(Matching, "dolphin/os/OSInterrupt.c"),
            Object(Matching, "dolphin/os/OSLink.c"),
            Object(Matching, "dolphin/os/OSMessage.c"),
            Object(Matching, "dolphin/os/OSMemory.c"),
            Object(Matching, "dolphin/os/OSMutex.c"),
            Object(Matching, "dolphin/os/OSReboot.c"),
            Object(Matching, "dolphin/os/OSReset.c"),
            Object(Matching, "dolphin/os/OSResetSW.c"),
            Object(Matching, "dolphin/os/OSRtc.c"),
            Object(Matching, "dolphin/os/OSSync.c"),
            Object(Matching, "dolphin/os/OSThread.c"),
            Object(Matching, "dolphin/os/OSTime.c"),
            Object(Matching, "dolphin/os/__ppc_eabi_init.cpp"),
        ],
    ),
    DolphinLib(
        "exi",
        [
            Object(NonMatching, "dolphin/exi/EXIBios.c"),
            Object(NonMatching, "dolphin/exi/EXIUart.c"),
        ],
    ),
    DolphinLib(
        "si",
        [
            Object(NonMatching, "dolphin/si/SIBios.c"),
            Object(NonMatching, "dolphin/si/SISamplingRate.c"),
        ],
    ),
    DolphinLib(
        "db",
        [
            Object(NonMatching, "dolphin/db/db.c"),
        ],
    ),
    DolphinLib(
        "mtx",
        [
            Object(Matching,    "dolphin/mtx/mtx.c"),
            Object(Matching,    "dolphin/mtx/mtxvec.c"),
            Object(Matching,    "dolphin/mtx/mtx44.c"),
            Object(Matching,    "dolphin/mtx/vec.c"),
            Object(Matching,    "dolphin/mtx/quat.c"),
        ],
    ),
    DolphinLib(
        "dvd",
        [
            Object(Matching, "dolphin/dvd/dvdlow.c"),
            Object(Matching, "dolphin/dvd/dvdfs.c"),
            Object(Matching, "dolphin/dvd/dvd.c"),
            Object(Matching, "dolphin/dvd/dvdqueue.c"),
            Object(Matching, "dolphin/dvd/dvderror.c"),
            Object(Matching, "dolphin/dvd/dvdidutils.c"),
            Object(Matching, "dolphin/dvd/dvdFatal.c"),
            Object(Matching, "dolphin/dvd/fstload.c"),
        ],
    ),
    DolphinLib(
        "vi",
        [
            Object(NonMatching, "dolphin/vi/vi.c"),
        ],
    ),
    DolphinLib(
        "pad",
        [
            Object(NonMatching, "dolphin/pad/Padclamp.c"),
            Object(NonMatching, "dolphin/pad/Pad.c"),
        ],
    ),
    DolphinLib(
        "ai",
        [
            Object(NonMatching, "dolphin/ai/ai.c"),
            Object(NonMatching, "dolphin/ar/ar.c"),
        ],
    ),
    DolphinLib(
        "ar",
        [
            Object(NonMatching, "dolphin/ar/arq.c"),
        ],
    ),
    DolphinLib(
        "dsp",
        [
            Object(NonMatching, "dolphin/dsp/dsp.c"),
            Object(NonMatching, "dolphin/dsp/dsp_debug.c"),
            Object(NonMatching, "dolphin/dsp/dsp_task.c"),
        ],
    ),
    DolphinLib(
        "card",
        [
            Object(NonMatching, "dolphin/card/CARDBios.c"),
            Object(NonMatching, "dolphin/card/CARDUnlock.c"),
            Object(NonMatching, "dolphin/card/CARDRdwr.c"),
            Object(NonMatching, "dolphin/card/CARDBlock.c"),
            Object(NonMatching, "dolphin/card/CARDDir.c"),
            Object(NonMatching, "dolphin/card/CARDCheck.c"),
            Object(NonMatching, "dolphin/card/CARDMount.c"),
            Object(NonMatching, "dolphin/card/CARDFormat.c"),
            Object(NonMatching, "dolphin/card/CARDOpen.c"),
            Object(NonMatching, "dolphin/card/CARDCreate.c"),
            Object(NonMatching, "dolphin/card/CARDRead.c"),
            Object(NonMatching, "dolphin/card/CARDWrite.c"),
            Object(NonMatching, "dolphin/card/CARDStat.c"),
            Object(NonMatching, "dolphin/card/CARDNet.c"),
        ],
    ),
    DolphinLib(
        "gx",
        [
            Object(NonMatching, "dolphin/gx/GXInit.c", extra_cflags=["-opt nopeephole"]),
            Object(Matching,    "dolphin/gx/GXFifo.c"),
            Object(NonMatching, "dolphin/gx/GXAttr.c"),
            Object(NonMatching, "dolphin/gx/GXMisc.c"),
            Object(NonMatching, "dolphin/gx/GXGeometry.c"),
            Object(NonMatching, "dolphin/gx/GXFrameBuf.c"),
            Object(NonMatching, "dolphin/gx/GXLight.c", extra_cflags=["-fp_contract off"]),
            Object(NonMatching, "dolphin/gx/GXTexture.c"),
            Object(NonMatching, "dolphin/gx/GXBump.c"),
            Object(NonMatching, "dolphin/gx/GXTev.c"),
            Object(NonMatching, "dolphin/gx/GXPixel.c"),
            Object(NonMatching, "dolphin/gx/GXStubs.c"),
            Object(Matching,    "dolphin/gx/GXDisplayList.c"),
            Object(NonMatching, "dolphin/gx/GXTransform.c", extra_cflags=["-fp_contract off"]),
            Object(Matching,    "dolphin/gx/GXPerf.c"),
        ],
    ),
    DolphinLib(
        "gd",
        [
            Object(NonMatching, "dolphin/gd/GDBase.c"),
            Object(NonMatching, "dolphin/gd/GDGeometry.c"),
        ],
    ),
    {
        "lib": "Runtime.PPCEABI.H",
        "mw_version": "GC/1.3",
        "cflags": cflags_runtime,
        "progress_category": "sdk",
        "host": False,
        "objects": [
            Object(Matching,    "PowerPC_EABI_Support/Runtime/Src/__mem.c"),
            Object(Matching,    "PowerPC_EABI_Support/Runtime/Src/__va_arg.c"),
            Object(Matching,    "PowerPC_EABI_Support/Runtime/Src/global_destructor_chain.c"),
            Object(Matching,    "PowerPC_EABI_Support/Runtime/Src/CPlusLibPPC.cp"),
            Object(NonMatching, "PowerPC_EABI_Support/Runtime/Src/NMWException.cp"),
            Object(Matching,    "PowerPC_EABI_Support/Runtime/Src/ptmf.c"),
            Object(Matching,    "PowerPC_EABI_Support/Runtime/Src/runtime.c"),
            Object(Matching,    "PowerPC_EABI_Support/Runtime/Src/__init_cpp_exceptions.cpp"),
            Object(Matching,    "PowerPC_EABI_Support/Runtime/Src/Gecko_ExceptionPPC.cp"),
            Object(Matching,    "PowerPC_EABI_Support/Runtime/Src/GCN_mem_alloc.c", extra_cflags=["-str reuse,nopool,readonly"]),
        ],
    },
    {
        "lib": "MSL_C",
        "mw_version": "GC/1.3",
        "cflags": cflags_runtime,
        "progress_category": "sdk",
        "host": False,
        "objects": [
            Object(Matching, "PowerPC_EABI_Support/MSL/MSL_C/MSL_Common/Src/abort_exit.c"),
            Object(Matching, "PowerPC_EABI_Support/MSL/MSL_C/MSL_Common/Src/alloc.c", extra_cflags=["-inline noauto"]),
            Object(Matching, "PowerPC_EABI_Support/MSL/MSL_C/MSL_Common/Src/errno.c"),
            Object(Matching, "PowerPC_EABI_Support/MSL/MSL_C/MSL_Common/Src/ansi_files.c"),
            Object(MatchingFor("GZLJ01", "GZLE01", "GZLP01"), "PowerPC_EABI_Support/MSL/MSL_C/MSL_Common_Embedded/Src/ansi_fp.c", extra_cflags=["-inline noauto"]),
            Object(Matching, "PowerPC_EABI_Support/MSL/MSL_C/MSL_Common/Src/arith.c"),
            Object(Matching, "PowerPC_EABI_Support/MSL/MSL_C/MSL_Common/Src/buffer_io.c"),
            Object(Matching, "PowerPC_EABI_Support/MSL/MSL_C/MSL_Common/Src/ctype.c"),
            Object(Matching, "PowerPC_EABI_Support/MSL/MSL_C/MSL_Common/Src/direct_io.c"),
            Object(Matching, "PowerPC_EABI_Support/MSL/MSL_C/MSL_Common/Src/file_io.c", extra_cflags=["-inline noauto"]),
            Object(Matching, "PowerPC_EABI_Support/MSL/MSL_C/MSL_Common/Src/FILE_POS.c"),
            Object(NonMatching, "PowerPC_EABI_Support/MSL/MSL_C/MSL_Common/Src/locale.c"), # Demo-only
            Object(MatchingFor("GZLJ01", "GZLE01", "GZLP01"), "PowerPC_EABI_Support/MSL/MSL_C/MSL_Common/Src/mbstring.c", extra_cflags=["-inline noauto"]),
            Object(Matching, "PowerPC_EABI_Support/MSL/MSL_C/MSL_Common/Src/mem.c"),
            Object(Matching, "PowerPC_EABI_Support/MSL/MSL_C/MSL_Common/Src/mem_funcs.c"),
            Object(Matching, "PowerPC_EABI_Support/MSL/MSL_C/MSL_Common/Src/misc_io.c"),
            Object(Matching, "PowerPC_EABI_Support/MSL/MSL_C/MSL_Common/Src/printf.c"),
            Object(Matching, "PowerPC_EABI_Support/MSL/MSL_C/MSL_Common/Src/float.c"),
            Object(MatchingFor("GZLJ01", "GZLE01", "GZLP01"), "PowerPC_EABI_Support/MSL/MSL_C/MSL_Common/Src/scanf.c"),
            Object(Matching, "PowerPC_EABI_Support/MSL/MSL_C/MSL_Common/Src/string.c"),
            Object(NonMatching, "PowerPC_EABI_Support/MSL/MSL_C/MSL_Common/Src/strtold.c"), # Demo-only
            Object(MatchingFor("GZLJ01", "GZLE01", "GZLP01"), "PowerPC_EABI_Support/MSL/MSL_C/MSL_Common/Src/strtoul.c"),
            Object(Matching, "PowerPC_EABI_Support/MSL/MSL_C/MSL_Common_Embedded/Src/uart_console_io.c"),
            Object(Matching, "PowerPC_EABI_Support/MSL/MSL_C/MSL_Common/Src/wchar_io.c"),
            Object(Matching, "PowerPC_EABI_Support/MSL/MSL_C/MSL_Common_Embedded/Math/Double_precision/e_acos.c"),
            Object(Matching, "PowerPC_EABI_Support/MSL/MSL_C/MSL_Common_Embedded/Math/Double_precision/e_asin.c"),
            Object(Matching, "PowerPC_EABI_Support/MSL/MSL_C/MSL_Common_Embedded/Math/Double_precision/e_atan2.c"),
            Object(Matching, "PowerPC_EABI_Support/MSL/MSL_C/MSL_Common_Embedded/Math/Double_precision/e_fmod.c"),
            Object(NonMatching, "PowerPC_EABI_Support/MSL/MSL_C/MSL_Common_Embedded/Math/Double_precision/e_pow.c"), # Demo-only
            Object(Matching, "PowerPC_EABI_Support/MSL/MSL_C/MSL_Common_Embedded/Math/Double_precision/e_rem_pio2.c"),
            Object(Matching, "PowerPC_EABI_Support/MSL/MSL_C/MSL_Common_Embedded/Math/Double_precision/k_cos.c"),
            Object(Matching, "PowerPC_EABI_Support/MSL/MSL_C/MSL_Common_Embedded/Math/Double_precision/k_rem_pio2.c"),
            Object(Matching, "PowerPC_EABI_Support/MSL/MSL_C/MSL_Common_Embedded/Math/Double_precision/k_sin.c"),
            Object(Matching, "PowerPC_EABI_Support/MSL/MSL_C/MSL_Common_Embedded/Math/Double_precision/k_tan.c"),
            Object(Matching, "PowerPC_EABI_Support/MSL/MSL_C/MSL_Common_Embedded/Math/Double_precision/s_atan.c"),
            Object(Matching, "PowerPC_EABI_Support/MSL/MSL_C/MSL_Common_Embedded/Math/Double_precision/s_copysign.c"),
            Object(Matching, "PowerPC_EABI_Support/MSL/MSL_C/MSL_Common_Embedded/Math/Double_precision/s_cos.c"),
            Object(Matching, "PowerPC_EABI_Support/MSL/MSL_C/MSL_Common_Embedded/Math/Double_precision/s_floor.c"),
            Object(Matching, "PowerPC_EABI_Support/MSL/MSL_C/MSL_Common_Embedded/Math/Double_precision/s_frexp.c"),
            Object(Matching, "PowerPC_EABI_Support/MSL/MSL_C/MSL_Common_Embedded/Math/Double_precision/s_ldexp.c"),
            Object(Matching, "PowerPC_EABI_Support/MSL/MSL_C/MSL_Common_Embedded/Math/Double_precision/s_modf.c"),
            Object(NonMatching, "PowerPC_EABI_Support/MSL/MSL_C/MSL_Common_Embedded/Math/Double_precision/s_nextafter.c"), # Demo-only
            Object(Matching, "PowerPC_EABI_Support/MSL/MSL_C/MSL_Common_Embedded/Math/Double_precision/s_sin.c"),
            Object(Matching, "PowerPC_EABI_Support/MSL/MSL_C/MSL_Common_Embedded/Math/Double_precision/s_tan.c"),
            Object(Matching, "PowerPC_EABI_Support/MSL/MSL_C/MSL_Common_Embedded/Math/Double_precision/w_acos.c"),
            Object(Matching, "PowerPC_EABI_Support/MSL/MSL_C/MSL_Common_Embedded/Math/Double_precision/w_asin.c"),
            Object(Matching, "PowerPC_EABI_Support/MSL/MSL_C/MSL_Common_Embedded/Math/Double_precision/w_atan2.c"),
            Object(Matching, "PowerPC_EABI_Support/MSL/MSL_C/MSL_Common_Embedded/Math/Double_precision/w_fmod.c"),
            Object(NonMatching, "PowerPC_EABI_Support/MSL/MSL_C/MSL_Common_Embedded/Math/Double_precision/w_pow.c"), # Demo-only
            Object(Matching, "PowerPC_EABI_Support/MSL/MSL_C/PPC_EABI/Src/math_ppc.c"),
        ],
    },
    {
        "lib": "TRK_MINNOW_DOLPHIN",
        "mw_version": "GC/1.3.2",
        "cflags": cflags_runtime,
        "progress_category": "sdk",
        "host": False,
        "objects": [
            Object(NonMatching, "TRK_MINNOW_DOLPHIN/Portable/mainloop.c"),
            Object(NonMatching, "TRK_MINNOW_DOLPHIN/Portable/nubevent.c"),
            Object(NonMatching, "TRK_MINNOW_DOLPHIN/Portable/nubinit.c"),
            Object(NonMatching, "TRK_MINNOW_DOLPHIN/Portable/msg.c"),
            Object(NonMatching, "TRK_MINNOW_DOLPHIN/Portable/msgbuf.c"),
            Object(NonMatching, "TRK_MINNOW_DOLPHIN/Portable/serpoll.c"),
            Object(NonMatching, "TRK_MINNOW_DOLPHIN/Portable/usr_put.c"),
            Object(NonMatching, "TRK_MINNOW_DOLPHIN/Portable/dispatch.c"),
            Object(NonMatching, "TRK_MINNOW_DOLPHIN/Portable/msghndlr.c"),
            Object(NonMatching, "TRK_MINNOW_DOLPHIN/Portable/support.c"),
            Object(NonMatching, "TRK_MINNOW_DOLPHIN/Portable/mutex_TRK.c"),
            Object(NonMatching, "TRK_MINNOW_DOLPHIN/Portable/notify.c"),
            Object(NonMatching, "TRK_MINNOW_DOLPHIN/ppc/Generic/flush_cache.c"),
            Object(NonMatching, "TRK_MINNOW_DOLPHIN/Portable/mem_TRK.c"),
            Object(NonMatching, "TRK_MINNOW_DOLPHIN/ppc/Generic/targimpl.c"),
            Object(NonMatching, "TRK_MINNOW_DOLPHIN/ppc/Export/targsupp.s"),
            Object(NonMatching, "TRK_MINNOW_DOLPHIN/ppc/Generic/__exception.c"),
            Object(NonMatching, "TRK_MINNOW_DOLPHIN/Os/dolphin/dolphin_trk.c"),
            Object(NonMatching, "TRK_MINNOW_DOLPHIN/ppc/Generic/mpc_7xx_603e.c"),
            Object(NonMatching, "TRK_MINNOW_DOLPHIN/Portable/main_TRK.c"),
            Object(NonMatching, "TRK_MINNOW_DOLPHIN/Os/dolphin/dolphin_trk_glue.c"),
            Object(NonMatching, "TRK_MINNOW_DOLPHIN/Os/dolphin/targcont.c"),
            Object(NonMatching, "TRK_MINNOW_DOLPHIN/Os/dolphin/target_options.c"),
            Object(NonMatching, "TRK_MINNOW_DOLPHIN/MetroTRK/Export/mslsupp.c"),
        ],
    },
    {
        "lib": "amcstubs",
        "mw_version": "GC/1.3.2",
        "cflags": cflags_runtime,
        "progress_category": "sdk",
        "host": False,
        "objects": [
            Object(NonMatching, "amcstubs/AmcExi2Stubs.c"),
        ],
    },
    {
        "lib": "OdemuExi2",
        "mw_version": "GC/1.3.2",
        "cflags": cflags_runtime,
        "progress_category": "sdk",
        "host": False,
        "objects": [
            Object(NonMatching, "OdemuExi2/DebuggerDriver.c"),
        ],
    },
    {
        "lib": "odenotstub",
        "mw_version": "GC/1.3.2",
        "cflags": cflags_runtime,
        "progress_category": "sdk",
        "host": False,
        "objects": [
            Object(NonMatching, "odenotstub/odenotstub.c"),
        ],
    },

    # Begin RELs
    {
        "lib": "REL",
        "mw_version": "GC/1.3.2",
        "cflags": cflags_rel,
        "progress_category": "sdk",
        "host": False,
        "objects": [
            Object(Matching, "REL/executor.c"),
            Object(
                Matching,
                "REL/global_destructor_chain.c",
                source="PowerPC_EABI_Support/Runtime/Src/global_destructor_chain.c",
            ),
        ],
    },
    Rel("f_pc_profile_lst", [Object(Matching, "f_pc/f_pc_profile_lst.cpp")]),
    ActorRel(MatchingFor("GZLJ01", "GZLE01", "GZLP01"),    "d_a_agbsw0", extra_cflags=['-pragma "nosyminline on"']),
    ActorRel(MatchingFor("GZLJ01", "GZLE01", "GZLP01"),    "d_a_andsw0"),
    ActorRel(Matching,    "d_a_andsw2"),
    ActorRel(MatchingFor("GZLJ01", "GZLE01", "GZLP01"),    "d_a_att", extra_cflags=['-pragma "nosyminline on"']),
    ActorRel(MatchingFor("GZLJ01", "GZLE01", "GZLP01"),    "d_a_bflower", extra_cflags=['-pragma "nosyminline on"']),
    ActorRel(MatchingFor("GZLJ01", "GZLE01", "GZLP01"),    "d_a_bita", extra_cflags=['-pragma "nosyminline on"']),
    ActorRel(Matching,    "d_a_branch"),
    ActorRel(NonMatching, "d_a_bridge"),
    ActorRel(NonMatching, "d_a_coming2", extra_cflags=['-pragma "nosyminline on"']),
    ActorRel(Matching, "d_a_coming3", extra_cflags=['-pragma "nosyminline on"']),
    ActorRel(Matching, "d_a_demo_dk"),
    ActorRel(Matching, "d_a_demo_kmm"),
    ActorRel(Equivalent, "d_a_door10", extra_cflags=['-pragma "nosyminline on"']),
    ActorRel(Matching,    "d_a_dr"),
    ActorRel(Equivalent, "d_a_dr2"),
    ActorRel(Matching, "d_a_ep", extra_cflags=['-pragma "nosyminline on"']),
    ActorRel(MatchingFor("GZLJ01", "GZLE01", "GZLP01"),    "d_a_floor"),
    ActorRel(Matching,    "d_a_grass"),
    ActorRel(MatchingFor("GZLJ01", "GZLE01", "GZLP01"),    "d_a_hitobj", extra_cflags=['-pragma "nosyminline on"']),
    ActorRel(MatchingFor("GZLJ01", "GZLE01", "GZLP01"),    "d_a_hot_floor", extra_cflags=['-pragma "nosyminline on"']),
    ActorRel(MatchingFor("GZLJ01", "GZLE01", "GZLP01"),    "d_a_ikari"),
    ActorRel(MatchingFor("GZLJ01", "GZLE01", "GZLP01"),    "d_a_jbo", extra_cflags=['-pragma "nosyminline on"']),
    ActorRel(MatchingFor("GZLJ01", "GZLE01", "GZLP01"),    "d_a_kaji"),
<<<<<<< HEAD
    ActorRel(NonMatching, "d_a_kanban", extra_cflags=['-pragma "nosyminline on"']),
    ActorRel(NonMatching, "d_a_ki"),
=======
    ActorRel(NonMatching, "d_a_kanban"),
    ActorRel(Matching, "d_a_ki", extra_cflags=['-pragma "nosyminline on"']),
>>>>>>> b93c7993
    ActorRel(NonMatching, "d_a_knob00"),
    ActorRel(MatchingFor("GZLJ01", "GZLE01", "GZLP01"),   "d_a_kui"),
    ActorRel(Matching,    "d_a_kytag00"),
    ActorRel(Matching,    "d_a_kytag01"),
    ActorRel(Matching,    "d_a_kytag02"),
    ActorRel(Matching,    "d_a_kytag03"),
    ActorRel(Matching,    "d_a_kytag04"),
    ActorRel(Matching,    "d_a_kytag05"),
    ActorRel(Matching,    "d_a_kytag06"),
    ActorRel(Matching,    "d_a_kytag07"),
    ActorRel(MatchingFor("GZLJ01", "GZLE01", "GZLP01"),    "d_a_lamp" , extra_cflags=['-sym off']),
    ActorRel(NonMatching, "d_a_lod_bg"),
    ActorRel(MatchingFor("GZLJ01", "GZLE01", "GZLP01"),    "d_a_lwood"),
    ActorRel(MatchingFor("GZLJ01", "GZLE01", "GZLP01"),    "d_a_magma"),
    ActorRel(NonMatching, "d_a_majuu_flag"),
    ActorRel(NonMatching, "d_a_mdoor"),
    ActorRel(MatchingFor("D44J01"), "d_a_msw", extra_cflags=['-pragma "nosyminline on"']),
    ActorRel(MatchingFor("GZLJ01", "GZLE01", "GZLP01"),    "d_a_mtoge"),
    ActorRel(MatchingFor("GZLJ01", "GZLE01", "GZLP01"),    "d_a_obj_AjavW", extra_cflags=['-pragma "nosyminline on"']),
    ActorRel(Matching,    "d_a_obj_Ygush00", extra_cflags=['-pragma "nosyminline on"']),
    ActorRel(MatchingFor("GZLJ01", "GZLE01", "GZLP01"),    "d_a_obj_akabe"),
    ActorRel(MatchingFor("GZLJ01", "GZLE01", "GZLP01"),    "d_a_obj_barrel", extra_cflags=['-pragma "nosyminline on"']),
    ActorRel(NonMatching, "d_a_obj_barrel2"),
    ActorRel(MatchingFor("GZLJ01", "GZLE01", "GZLP01"),    "d_a_obj_bscurtain", extra_cflags=['-pragma "nosyminline on"']),
    ActorRel(Matching,    "d_a_obj_cafelmp"),
    ActorRel(NonMatching, "d_a_obj_coming"),
    ActorRel(NonMatching, "d_a_obj_demo_barrel"),
    ActorRel(MatchingFor("GZLJ01", "GZLE01", "GZLP01"),    "d_a_obj_doguu", extra_cflags=['-pragma "nosyminline on"']),
    ActorRel(MatchingFor("GZLJ01", "GZLE01", "GZLP01"),    "d_a_obj_doguu_demo"),
    ActorRel(MatchingFor("GZLJ01", "GZLE01", "GZLP01"),    "d_a_obj_gryw00", extra_cflags=['-pragma "nosyminline on"']),
    ActorRel(Matching,    "d_a_obj_hfuck1", extra_cflags=['-pragma "nosyminline on"']),
    ActorRel(MatchingFor("GZLJ01", "GZLE01", "GZLP01"),    "d_a_obj_hole", extra_cflags=['-pragma "nosyminline on"']),
    ActorRel(NonMatching, "d_a_obj_ice"),
    ActorRel(NonMatching, "d_a_obj_ikada"),
    ActorRel(MatchingFor("GZLJ01", "GZLE01", "GZLP01"),    "d_a_obj_kanat"),
    ActorRel(NonMatching, "d_a_obj_leaves"),
    ActorRel(NonMatching, "d_a_obj_lpalm"),
    ActorRel(MatchingFor("GZLJ01", "GZLE01", "GZLP01"),    "d_a_obj_monument"),
    ActorRel(MatchingFor("GZLJ01", "GZLE01", "GZLP01"),    "d_a_obj_movebox", extra_cflags=['-pragma "nosyminline on"']),
    ActorRel(NonMatching, "d_a_obj_mshokki"),
    ActorRel(NonMatching, "d_a_obj_ohatch"),
    ActorRel(NonMatching, "d_a_obj_otble"),
    ActorRel(MatchingFor("GZLJ01", "GZLE01", "GZLP01"),    "d_a_obj_pbco"),
    ActorRel(NonMatching, "d_a_obj_pirateship"),
    ActorRel(MatchingFor("GZLJ01", "GZLE01", "GZLP01"),    "d_a_obj_quake"),
    ActorRel(NonMatching, "d_a_obj_rcloud"),
    ActorRel(MatchingFor("GZLJ01", "GZLE01", "GZLP01"),    "d_a_obj_roten", extra_cflags=['-pragma "nosyminline on"']),
    ActorRel(MatchingFor("GZLJ01", "GZLE01", "GZLP01"),    "d_a_obj_shelf"),
    ActorRel(MatchingFor("GZLJ01", "GZLE01", "GZLP01"),    "d_a_obj_shmrgrd", extra_cflags=["-sym off"]),
    ActorRel(MatchingFor("GZLJ01", "GZLE01", "GZLP01"),    "d_a_obj_swpush", extra_cflags=['-pragma "nosyminline on"']),
    ActorRel(Matching,    "d_a_obj_table"),
    ActorRel(NonMatching, "d_a_obj_tenmado"),
    ActorRel(NonMatching, "d_a_obj_tide"),
    ActorRel(Matching,    "d_a_obj_timer"),
    ActorRel(Equivalent,  "d_a_obj_toripost", extra_cflags=['-pragma "nosyminline on"']), # weak func order
    ActorRel(NonMatching, "d_a_obj_tousekiki"),
    ActorRel(NonMatching, "d_a_obj_warpt"),
    ActorRel(Matching,    "d_a_obj_wood", extra_cflags=['-pragma "nosyminline on"']),
    ActorRel(Equivalent,  "d_a_pirate_flag"), # weak func order
    ActorRel(Equivalent,  "d_a_race_item", extra_cflags=['-pragma "nosyminline on"']), # weak func order
    ActorRel(Equivalent,  "d_a_rd", extra_cflags=['-pragma "nosyminline on"']), # weak func order
    ActorRel(Matching,    "d_a_rectangle"),
    ActorRel(NonMatching, "d_a_salvage"),
    ActorRel(NonMatching, "d_a_sbox"),
    ActorRel(NonMatching, "d_a_sk"),
    ActorRel(NonMatching, "d_a_sk2"),
    ActorRel(Matching,    "d_a_spotbox"),
    ActorRel(NonMatching, "d_a_ssk"),
    ActorRel(NonMatching, "d_a_stone"),
    ActorRel(NonMatching, "d_a_stone2"),
    ActorRel(Matching,    "d_a_swc00"),
    ActorRel(Equivalent,  "d_a_swhit0", extra_cflags=['-pragma "nosyminline on"']), # weak func order
    ActorRel(Matching,    "d_a_swtdoor"),
    ActorRel(Equivalent,  "d_a_tag_attention", extra_cflags=['-pragma "nosyminline on"']), # weak func order
    ActorRel(NonMatching, "d_a_tag_ba1"),
    ActorRel(Matching,    "d_a_tag_event"),
    ActorRel(Matching,    "d_a_tag_evsw", extra_cflags=['-pragma "nosyminline on"']),
    ActorRel(MatchingFor("GZLJ01", "GZLE01", "GZLP01"),    "d_a_tag_ghostship"),
    ActorRel(NonMatching, "d_a_tag_hint"),
    ActorRel(Matching,    "d_a_tag_kb_item"),
    ActorRel(Equivalent, "d_a_tag_kk1", extra_cflags=['-pragma "nosyminline on"']), # weak func order
    ActorRel(NonMatching, "d_a_tag_light"),
    ActorRel(Matching,    "d_a_tag_msg"),
    ActorRel(Matching, "d_a_tag_photo"),
    ActorRel(Matching,    "d_a_tag_waterlevel"),
    ActorRel(Matching,    "d_a_tama", extra_cflags=['-pragma "nosyminline on"']),
    ActorRel(MatchingFor("GZLJ01", "GZLE01", "GZLP01"),    "d_a_tbox", extra_cflags=['-pragma "nosyminline on"']),
    ActorRel(Matching,    "d_a_tpota", extra_cflags=['-pragma "nosyminline on"']),
    ActorRel(NonMatching, "d_a_tsubo"),
    ActorRel(NonMatching, "d_a_warpdm20"),
    ActorRel(NonMatching, "d_a_warphr"),
    ActorRel(MatchingFor("GZLJ01", "GZLE01", "GZLP01"),    "d_a_wbird"),
    ActorRel(NonMatching, "d_a_ykgr"),
    ActorRel(Matching,    "d_a_alldie"),
    ActorRel(Matching,    "d_a_am", extra_cflags=['-pragma "nosyminline on"']),
    ActorRel(MatchingFor("GZLJ01", "GZLE01", "GZLP01"),    "d_a_am2", extra_cflags=["-sym off"]),
    ActorRel(Matching,    "d_a_amiprop", extra_cflags=['-pragma "nosyminline on"']),
    ActorRel(MatchingFor("GZLJ01", "GZLE01", "GZLP01"),    "d_a_arrow_iceeff", extra_cflags=['-pragma "nosyminline on"']),
    ActorRel(MatchingFor("GZLJ01", "GZLE01", "GZLP01"),    "d_a_arrow_lighteff", extra_cflags=['-pragma "nosyminline on"']),
    ActorRel(NonMatching, "d_a_beam"),
    ActorRel(NonMatching, "d_a_boko"),
    ActorRel(NonMatching, "d_a_canon"),
    ActorRel(NonMatching, "d_a_cc"),
    ActorRel(NonMatching, "d_a_dai"),
    ActorRel(MatchingFor("GZLJ01", "GZLE01", "GZLP01"),    "d_a_demo_item", extra_cflags=['-pragma "nosyminline on"']),
    ActorRel(NonMatching, "d_a_door12"),
    ActorRel(Matching,    "d_a_fallrock", extra_cflags=['-pragma "nosyminline on"']),
    ActorRel(Matching,    "d_a_ff", extra_cflags=['-pragma "nosyminline on"']),
    ActorRel(NonMatching, "d_a_gy_ctrl"),
    ActorRel(NonMatching, "d_a_himo3"),
    ActorRel(NonMatching, "d_a_hmlif"),
    ActorRel(MatchingFor("GZLJ01", "GZLE01", "GZLP01"),   "d_a_hys", extra_cflags=['-pragma "nosyminline on"']),
    ActorRel(NonMatching, "d_a_kamome"),
    ActorRel(NonMatching, "d_a_kamome2"), # Demo-only
    ActorRel(NonMatching, "d_a_kantera"),
    ActorRel(NonMatching, "d_a_kn"),
    ActorRel(NonMatching, "d_a_kokiie"),
    ActorRel(MatchingFor("GZLJ01", "GZLE01", "GZLP01"),    "d_a_ks", extra_cflags=["-sym off"]),
    ActorRel(NonMatching, "d_a_kt"), # regalloc, weak func order
    ActorRel(NonMatching, "d_a_mflft"),
    ActorRel(NonMatching, "d_a_npc_cb1"),
    ActorRel(NonMatching, "d_a_npc_md"),
    ActorRel(NonMatching, "d_a_npc_so"),
    ActorRel(NonMatching, "d_a_nzg"),
    ActorRel(NonMatching, "d_a_obj_aygr"),
    ActorRel(NonMatching, "d_a_obj_balancelift"),
    ActorRel(Equivalent,  "d_a_obj_barrier", extra_cflags=['-pragma "nosyminline on"']), # weak func order
    ActorRel(NonMatching, "d_a_obj_bemos"),
    ActorRel(Matching,    "d_a_obj_canon", extra_cflags=["-sym off"]),
    ActorRel(NonMatching, "d_a_obj_eff"),
    ActorRel(NonMatching, "d_a_obj_magmarock"),
    ActorRel(NonMatching, "d_a_obj_majyuu_door"),
    ActorRel(NonMatching, "d_a_obj_stair"),
    ActorRel(NonMatching, "d_a_obj_swflat"),
    ActorRel(MatchingFor("GZLJ01", "GZLE01", "GZLP01"),    "d_a_obj_swhammer", extra_cflags=['-pragma "nosyminline on"']),
    ActorRel(MatchingFor("GZLJ01", "GZLE01", "GZLP01"),    "d_a_obj_swheavy"),
    ActorRel(NonMatching, "d_a_obj_swlight"),
    ActorRel(NonMatching, "d_a_oq"),
    ActorRel(Equivalent,  "d_a_pedestal", extra_cflags=['-pragma "nosyminline on"']), # weak func order
    ActorRel(NonMatching, "d_a_saku"),
    ActorRel(Matching,    "d_a_seatag"),
    ActorRel(MatchingFor("GZLJ01", "GZLE01", "GZLP01"),    "d_a_shand", extra_cflags=['-pragma "nosyminline on"']),
    ActorRel(NonMatching, "d_a_ship", extra_cflags=['-pragma "nosyminline on"']),
    ActorRel(Equivalent,  "d_a_shop_item"), # weak func order
    ActorRel(MatchingFor("GZLJ01", "GZLE01", "GZLP01"),    "d_a_sie_flag", extra_cflags=['-pragma "nosyminline on"']),
    ActorRel(NonMatching, "d_a_sitem"),
    ActorRel(NonMatching, "d_a_ss"),
    ActorRel(NonMatching, "d_a_sss"),
    ActorRel(MatchingFor("GZLJ01", "GZLE01", "GZLP01"),    "d_a_syan", extra_cflags=['-pragma "nosyminline on"']),
    ActorRel(NonMatching, "d_a_tag_md_cb"),
    ActorRel(NonMatching, "d_a_tag_mk"),
    ActorRel(Matching,    "d_a_tag_so"),
    ActorRel(MatchingFor("GZLJ01", "GZLE01", "GZLP01"),    "d_a_tornado", extra_cflags=['-pragma "nosyminline on"']),
    ActorRel(NonMatching, "d_a_warpf"),
    ActorRel(NonMatching, "d_a_wind_tag"),
    ActorRel(Matching,    "d_a_acorn_leaf", extra_cflags=['-pragma "nosyminline on"']),
    ActorRel(Matching,    "d_a_atdoor"),
    ActorRel(MatchingFor("GZLJ01", "GZLE01", "GZLP01"),    "d_a_auction", extra_cflags=['-pragma "nosyminline on"']),
    ActorRel(MatchingFor("GZLJ01", "GZLE01", "GZLP01"), "d_a_bb", extra_cflags=['-pragma "nosyminline on"']),
    ActorRel(NonMatching, "d_a_bdk"),
    ActorRel(NonMatching, "d_a_bdkobj"),
    ActorRel(NonMatching, "d_a_bgn"),
    ActorRel(NonMatching, "d_a_bgn2"),
    ActorRel(NonMatching, "d_a_bgn3"),
    ActorRel(NonMatching, "d_a_bigelf"),
    ActorRel(MatchingFor("GZLJ01", "GZLE01", "GZLP01"),    "d_a_bk", extra_cflags=["-sym off"]),
    ActorRel(NonMatching, "d_a_bl"),
    ActorRel(NonMatching, "d_a_bmd"),
    ActorRel(NonMatching, "d_a_bmdfoot"),
    ActorRel(NonMatching, "d_a_bmdhand"),
    ActorRel(NonMatching, "d_a_bo"),
    ActorRel(Matching,    "d_a_boss_item"),
    ActorRel(NonMatching, "d_a_bpw"),
    ActorRel(NonMatching, "d_a_bst", extra_cflags=["-sym off"]),
    ActorRel(NonMatching, "d_a_btd"),
    ActorRel(NonMatching, "d_a_bwd"),
    ActorRel(Equivalent,  "d_a_bwdg", extra_cflags=['-pragma "nosyminline on"']), # weak func order
    ActorRel(NonMatching, "d_a_bwds"),
    ActorRel(NonMatching, "d_a_daiocta"),
    ActorRel(NonMatching, "d_a_daiocta_eye"),
    ActorRel(Matching,    "d_a_deku_item", extra_cflags=['-pragma "nosyminline on"']),
    ActorRel(NonMatching, "d_a_dk"),
    ActorRel(Matching,    "d_a_dummy"),
    ActorRel(NonMatching, "d_a_fallrock_tag"),
    ActorRel(MatchingFor("GZLJ01", "GZLE01", "GZLP01"),    "d_a_fan", extra_cflags=['-pragma "nosyminline on"']),
    ActorRel(MatchingFor("GZLJ01", "GZLE01", "GZLP01"),    "d_a_fganon", extra_cflags=['-pragma "nosyminline on"']),
    ActorRel(NonMatching, "d_a_fgmahou"),
    ActorRel(Matching,    "d_a_fire", extra_cflags=['-pragma "nosyminline on"']),
    ActorRel(NonMatching, "d_a_fm"),
    ActorRel(NonMatching, "d_a_gm"),
    ActorRel(NonMatching, "d_a_gnd"),
    ActorRel(NonMatching, "d_a_goal_flag"),
    ActorRel(NonMatching, "d_a_gy"),
    ActorRel(NonMatching, "d_a_icelift"),
    ActorRel(NonMatching, "d_a_kb"),
    ActorRel(NonMatching, "d_a_kddoor"),
    ActorRel(MatchingFor("GZLJ01", "GZLE01", "GZLP01"),   "d_a_kita", extra_cflags=['-pragma "sym off"']),
    ActorRel(NonMatching, "d_a_klft"),
    ActorRel(NonMatching, "d_a_kmon"),
    ActorRel(MatchingFor("GZLJ01", "GZLE01", "GZLP01"),    "d_a_komore", extra_cflags=['-pragma "nosyminline on"']),
    ActorRel(MatchingFor("GZLJ01", "GZLE01", "GZLP01"),    "d_a_lbridge", extra_cflags=['-pragma "nosyminline on"']),
    ActorRel(MatchingFor("GZLJ01", "GZLE01", "GZLP01"),    "d_a_leaflift", extra_cflags=['-pragma "nosyminline on"']),
    ActorRel(NonMatching, "d_a_lstair"),
    ActorRel(Matching,    "d_a_machine", extra_cflags=['-sym off']),
    ActorRel(NonMatching, "d_a_mant"),
    ActorRel(MatchingFor("GZLJ01", "GZLE01", "GZLP01"),    "d_a_mbdoor"),
    ActorRel(NonMatching, "d_a_mgameboard"),
    ActorRel(Matching,    "d_a_mmusic"),
    ActorRel(NonMatching, "d_a_mo2"),
    ActorRel(NonMatching, "d_a_mozo"),
    ActorRel(NonMatching, "d_a_mt"),
    ActorRel(NonMatching, "d_a_npc_ac1"),
    ActorRel(NonMatching, "d_a_npc_ah"),
    ActorRel(NonMatching, "d_a_npc_aj1"),
    ActorRel(NonMatching, "d_a_npc_auction"),
    ActorRel(NonMatching, "d_a_npc_ba1"),
    ActorRel(NonMatching, "d_a_npc_bj1"),
    ActorRel(NonMatching, "d_a_npc_bm1"),
    ActorRel(NonMatching, "d_a_npc_bmcon1"),
    ActorRel(NonMatching, "d_a_npc_bms1"),
    ActorRel(Equivalent,  "d_a_npc_bmsw", extra_cflags=['-sym off']),
    ActorRel(NonMatching, "d_a_npc_bs1"), # regalloc, weak func order
    ActorRel(Equivalent,  "d_a_npc_btsw", extra_cflags=['-pragma "nosyminline on"']), # weak func order
    ActorRel(Equivalent,  "d_a_npc_btsw2", extra_cflags=['-pragma "nosyminline on"']), # weak func order
    ActorRel(NonMatching, "d_a_npc_co1"),
    ActorRel(NonMatching, "d_a_npc_de1"),
    ActorRel(NonMatching, "d_a_npc_ds1"),
    ActorRel(NonMatching, "d_a_npc_gk1"),
    ActorRel(NonMatching, "d_a_npc_gp1"),
    ActorRel(NonMatching, "d_a_npc_hi1"),
    ActorRel(NonMatching, "d_a_npc_ho"),
    ActorRel(NonMatching, "d_a_npc_hr"),
    ActorRel(NonMatching, "d_a_npc_jb1"),
    ActorRel(NonMatching, "d_a_npc_ji1", extra_cflags=['-pragma "nosyminline on"']),
    ActorRel(Equivalent,  "d_a_npc_kamome", extra_cflags=['-pragma "nosyminline on"']), # weak func order
    ActorRel(NonMatching, "d_a_npc_kf1"),
    ActorRel(NonMatching, "d_a_npc_kg1"),
    ActorRel(NonMatching, "d_a_npc_kg2"),
    ActorRel(NonMatching, "d_a_npc_kk1"),
    ActorRel(Equivalent, "d_a_npc_km1", extra_cflags=['-pragma "nosyminline on"']), # weak func order
    ActorRel(NonMatching, "d_a_npc_ko1"),
    ActorRel(NonMatching, "d_a_npc_kp1"),
    ActorRel(NonMatching, "d_a_npc_ls1"),
    ActorRel(NonMatching, "d_a_npc_mk"),
    ActorRel(NonMatching, "d_a_npc_mn"),
    ActorRel(NonMatching, "d_a_npc_mt"),
    ActorRel(Equivalent,  "d_a_npc_nz", extra_cflags=['-pragma "nosyminline on"']), # weak func order
    ActorRel(NonMatching, "d_a_npc_ob1"),
    ActorRel(Equivalent,  "d_a_npc_os", extra_cflags=['-pragma "nosyminline on"']), # weak func order
    ActorRel(NonMatching, "d_a_npc_p1"),
    ActorRel(NonMatching, "d_a_npc_p2"),
    ActorRel(NonMatching, "d_a_npc_people", extra_cflags=['-pragma "nosyminline on"']), # regalloc, weak func order
    ActorRel(NonMatching, "d_a_npc_pf1"),
    ActorRel(Equivalent, "d_a_npc_photo", extra_cflags=['-pragma "nosyminline on"']),
    ActorRel(NonMatching, "d_a_npc_pm1"),
    ActorRel(Equivalent,  "d_a_npc_roten", extra_cflags=['-pragma "nosyminline on"']), # weak func order
    ActorRel(NonMatching, "d_a_npc_rsh1"),
    ActorRel(NonMatching, "d_a_npc_sarace"),
    ActorRel(NonMatching, "d_a_npc_sv"),
    ActorRel(NonMatching, "d_a_npc_tc"),
    ActorRel(NonMatching, "d_a_npc_tt"),
    ActorRel(NonMatching, "d_a_npc_uk"),
    ActorRel(NonMatching, "d_a_npc_ym1"),
    ActorRel(NonMatching, "d_a_npc_yw1"),
    ActorRel(NonMatching, "d_a_npc_zk1"),
    ActorRel(NonMatching, "d_a_npc_zl1"),
    ActorRel(NonMatching, "d_a_nz"),
    ActorRel(NonMatching, "d_a_obj_Itnak"),
    ActorRel(NonMatching, "d_a_obj_Vds"),
    ActorRel(MatchingFor("GZLJ01", "GZLE01", "GZLP01"),    "d_a_obj_Vteng", extra_cflags=['-pragma "nosyminline on"']),
    ActorRel(NonMatching, "d_a_obj_YLzou"),
    ActorRel(MatchingFor("GZLJ01", "GZLE01", "GZLP01"),    "d_a_obj_Yboil", extra_cflags=['-pragma "nosyminline on"']),
    ActorRel(MatchingFor("GZLJ01", "GZLE01", "GZLP01"),    "d_a_obj_adnno"),
    ActorRel(NonMatching, "d_a_obj_ajav"),
    ActorRel(NonMatching, "d_a_obj_apzl"),
    ActorRel(NonMatching, "d_a_obj_ashut"),
    ActorRel(NonMatching, "d_a_obj_auzu"),
    ActorRel(NonMatching, "d_a_obj_buoyflag"),
    ActorRel(NonMatching, "d_a_obj_buoyrace"),
    ActorRel(Matching,    "d_a_obj_correct"),
    ActorRel(MatchingFor("GZLJ01", "GZLE01", "GZLP01"),    "d_a_obj_dmgroom", extra_cflags=['-pragma "nosyminline on"']),
    ActorRel(Matching,    "d_a_obj_dragonhead", extra_cflags=['-pragma "nosyminline on"']),
    ActorRel(NonMatching, "d_a_obj_drift"),
    ActorRel(MatchingFor("GZLJ01", "GZLE01", "GZLP01"),    "d_a_obj_eayogn"),
    ActorRel(Matching,    "d_a_obj_ebomzo", extra_cflags=['-pragma "nosyminline on"']),
    ActorRel(NonMatching, "d_a_obj_ekskz"),
    ActorRel(MatchingFor("GZLJ01", "GZLE01", "GZLP01"),    "d_a_obj_eskban", extra_cflags=['-pragma "nosyminline on"']),
    ActorRel(MatchingFor("GZLJ01", "GZLE01", "GZLP01"),    "d_a_obj_ferris", extra_cflags=['-pragma "nosyminline on"']),
    ActorRel(MatchingFor("GZLJ01", "GZLE01", "GZLP01"), "d_a_obj_figure", extra_cflags=['-pragma "nosyminline on"']),
    ActorRel(NonMatching, "d_a_obj_firewall"),
    ActorRel(NonMatching, "d_a_obj_flame"),
    ActorRel(NonMatching, "d_a_obj_ftree"),
    ActorRel(MatchingFor("GZLJ01", "GZLE01", "GZLP01"),    "d_a_obj_ganonbed", extra_cflags=['-pragma "nosyminline on"']),
    ActorRel(MatchingFor("GZLJ01", "GZLE01", "GZLP01"),    "d_a_obj_gaship", extra_cflags=['-pragma "nosyminline on"']),
    ActorRel(MatchingFor("GZLJ01", "GZLE01", "GZLP01"),    "d_a_obj_gaship2"),
    ActorRel(NonMatching, "d_a_obj_gnnbtltaki"),
    ActorRel(NonMatching, "d_a_obj_gnndemotakie"),
    ActorRel(NonMatching, "d_a_obj_gnndemotakis"),
    ActorRel(MatchingFor("GZLJ01", "GZLE01", "GZLP01"),    "d_a_obj_gong"),
    ActorRel(NonMatching, "d_a_obj_gtaki"),
    ActorRel(NonMatching, "d_a_obj_hami2"),
    ActorRel(Matching, "d_a_obj_hami3"),
    ActorRel(Matching,    "d_a_obj_hami4"),
    ActorRel(Equivalent,  "d_a_obj_hat"), # weak func order
    ActorRel(Matching,    "d_a_obj_hbrf1"),
    ActorRel(NonMatching, "d_a_obj_hcbh"),
    ActorRel(Equivalent,  "d_a_obj_hha"), # weak func order
    ActorRel(NonMatching, "d_a_obj_hlift"),
    ActorRel(Matching,    "d_a_obj_homen", extra_cflags=['-pragma "nosyminline on"']),
    ActorRel(MatchingFor("GZLJ01", "GZLE01", "GZLP01"),    "d_a_obj_homensmoke", extra_cflags=['-pragma "nosyminline on"']),
    ActorRel(NonMatching, "d_a_obj_hsehi1"),
    ActorRel(NonMatching, "d_a_obj_htetu1"),
    ActorRel(MatchingFor("GZLJ01", "GZLE01", "GZLP01"),    "d_a_obj_iceisland", extra_cflags=['-pragma "nosyminline on"']),
    ActorRel(NonMatching, "d_a_obj_jump"),
    ActorRel(NonMatching, "d_a_obj_kanoke"),
    ActorRel(Matching,    "d_a_obj_ladder", extra_cflags=['-pragma "nosyminline on"']),
    ActorRel(NonMatching, "d_a_obj_light"),
    ActorRel(NonMatching, "d_a_obj_mkie"),
    ActorRel(Matching,    "d_a_obj_mkiek", extra_cflags=['-pragma "nosyminline on"']),
    ActorRel(MatchingFor("GZLJ01", "GZLE01", "GZLP01"),    "d_a_obj_mknjd", extra_cflags=['-pragma "nosyminline on"']),
    ActorRel(NonMatching, "d_a_obj_mmrr"),
    ActorRel(NonMatching, "d_a_obj_msdan"),
    ActorRel(NonMatching, "d_a_obj_msdan2"),
    ActorRel(NonMatching, "d_a_obj_msdan_sub"),
    ActorRel(NonMatching, "d_a_obj_msdan_sub2"),
    ActorRel(Matching,    "d_a_obj_mtest", extra_cflags=['-pragma "nosyminline on"']),
    ActorRel(Matching,    "d_a_obj_nest"),
    ActorRel(MatchingFor("GZLJ01", "GZLE01", "GZLP01"),    "d_a_obj_ojtree"),
    ActorRel(MatchingFor("GZLJ01", "GZLE01", "GZLP01"),    "d_a_obj_ospbox", extra_cflags=['-pragma "nosyminline on"']),
    ActorRel(Matching,    "d_a_obj_paper", extra_cflags=['-pragma "nosyminline on"']),
    ActorRel(MatchingFor("GZLJ01", "GZLE01", "GZLP01"),    "d_a_obj_pbka"),
    ActorRel(MatchingFor("GZLJ01", "GZLE01", "GZLP01"), "d_a_obj_pfall", extra_cflags=['-pragma "nosyminline on"']),
    ActorRel(NonMatching, "d_a_obj_plant"),
    ActorRel(NonMatching, "d_a_obj_rflw"),
    ActorRel(MatchingFor("GZLJ01", "GZLE01", "GZLP01"),    "d_a_obj_rforce"),
    ActorRel(MatchingFor("GZLJ01", "GZLE01", "GZLP01"),    "d_a_obj_smplbg", extra_cflags=['-pragma "nosyminline on"']),
    ActorRel(NonMatching, "d_a_obj_tapestry"),
    ActorRel(NonMatching, "d_a_obj_tntrap"),
    ActorRel(Matching,    "d_a_obj_tower"),
    ActorRel(NonMatching, "d_a_obj_trap"),
    ActorRel(NonMatching, "d_a_obj_tribox"),
    ActorRel(NonMatching, "d_a_obj_try"),
    ActorRel(MatchingFor("GZLJ01", "GZLE01", "GZLP01"),    "d_a_obj_usovmc"),
    ActorRel(Matching,    "d_a_obj_vfan", extra_cflags=[ '-pragma "nosyminline on"']),
    ActorRel(MatchingFor("GZLJ01", "GZLE01", "GZLP01"),    "d_a_obj_vgnfd", extra_cflags=[ '-pragma "nosyminline on"']),
    ActorRel(MatchingFor("GZLJ01", "GZLE01", "GZLP01"),    "d_a_obj_vmc", extra_cflags=["-sym off"]),
    ActorRel(MatchingFor("GZLJ01", "GZLE01", "GZLP01"),    "d_a_obj_vmsdz"),
    ActorRel(Matching,    "d_a_obj_vmsms"),
    ActorRel(NonMatching, "d_a_obj_volcano"),
    ActorRel(NonMatching, "d_a_obj_vtil"),
    ActorRel(NonMatching, "d_a_obj_vyasi"),
    ActorRel(MatchingFor("GZLJ01", "GZLE01", "GZLP01"),    "d_a_obj_xfuta"),
    ActorRel(MatchingFor("GZLJ01", "GZLE01", "GZLP01"),    "d_a_obj_zouK", extra_cflags=['-pragma "nosyminline on"']),
    ActorRel(NonMatching, "d_a_oship"),
    ActorRel(NonMatching, "d_a_ph"),
    ActorRel(NonMatching, "d_a_pt"),
    ActorRel(NonMatching, "d_a_pw"),
    ActorRel(NonMatching, "d_a_pz"),
    ActorRel(Equivalent,  "d_a_sail", extra_cflags=['-pragma "nosyminline on"']), # weak func order
    ActorRel(NonMatching, "d_a_salvage_tbox"),
    ActorRel(Matching,    "d_a_scene_change"),
    ActorRel(MatchingFor("GZLJ01", "GZLE01", "GZLP01"),    "d_a_shutter", extra_cflags=['-pragma "nosyminline on"']),
    ActorRel(MatchingFor("GZLJ01", "GZLE01", "GZLP01"),    "d_a_shutter2"),
    ActorRel(NonMatching, "d_a_st"),
    ActorRel(Matching,    "d_a_steam_tag", extra_cflags=['-pragma "nosyminline on"']),
    ActorRel(Matching,    "d_a_swattack", extra_cflags=['-pragma "nosyminline on"']),
    ActorRel(Matching,    "d_a_switem", extra_cflags=['-pragma "nosyminline on"']),
    ActorRel(NonMatching, "d_a_swpropeller"),
    ActorRel(MatchingFor("GZLJ01", "GZLE01", "GZLP01"),    "d_a_swtact"),
    ActorRel(Matching,    "d_a_tag_etc"),
    ActorRel(Matching,    "d_a_tag_island"),
    ActorRel(NonMatching, "d_a_tag_kf1"),
    ActorRel(MatchingFor("GZLJ01", "GZLE01", "GZLP01"),    "d_a_tag_ret", extra_cflags=['-pragma "nosyminline on"']),
    ActorRel(MatchingFor("GZLJ01", "GZLE01", "GZLP01"),    "d_a_tag_volcano"),
    ActorRel(MatchingFor("GZLJ01", "GZLE01", "GZLP01"),    "d_a_title", extra_cflags=['-pragma "nosyminline on"']),
    ActorRel(NonMatching, "d_a_tn"),
    ActorRel(MatchingFor("GZLJ01", "GZLE01", "GZLP01"),    "d_a_toge", extra_cflags=['-pragma "nosyminline on"']),
    ActorRel(MatchingFor("GZLJ01", "GZLE01", "GZLP01"),    "d_a_tori_flag", extra_cflags=['-pragma "nosyminline on"']),
    ActorRel(MatchingFor("GZLJ01", "GZLE01", "GZLP01"),    "d_a_wall", extra_cflags=['-pragma "nosyminline on"']),
    ActorRel(Matching,    "d_a_warpfout"),
    ActorRel(NonMatching, "d_a_warpgn"),
    ActorRel(NonMatching, "d_a_warpls"),
    ActorRel(NonMatching, "d_a_warpmj"),
    ActorRel(NonMatching, "d_a_waterfall"),
    ActorRel(MatchingFor("GZLJ01", "GZLE01", "GZLP01"),    "d_a_windmill", extra_cflags=['-pragma "nosyminline on"']),
    ActorRel(NonMatching, "d_a_wz"),
    ActorRel(MatchingFor("GZLJ01", "GZLE01", "GZLP01"),    "d_a_ygcwp", extra_cflags=['-pragma "nosyminline on"']),
    ActorRel(NonMatching, "d_a_yougan"),
    ActorRel(MatchingFor("GZLJ01", "GZLE01", "GZLP01"),    "d_a_ghostship", extra_cflags=['-pragma "nosyminline on"']),
    ActorRel(NonMatching, "d_a_movie_player", extra_cflags=["-O3,p"]),
]


# Define our custom asset processing scripts
config.custom_build_rules = [
    {
        "name": "convert_matDL",
        "command": "$python tools/converters/matDL_dis.py $in $out --symbol $symbol --scope $scope",
        "description": "CONVERT $symbol",
    },
]
config.custom_build_steps = {}

# Grab the specific GameID so we can format our strings properly
version = VERSIONS[version_num]
out_dir = config.build_dir / version


# This generates the build steps needed for preprocessing
def emit_build_rule(asset):
    assert config.custom_build_steps is not None
    steps = config.custom_build_steps.setdefault("pre-compile", [])
    custom_data = asset.get("custom_data") or {}

    match asset.get("custom_type"):
        case None:
            return

        case "matDL":
            steps.append(
                {
                    "rule": "convert_matDL",
                    "inputs": out_dir / "bin" / asset["binary"],
                    "outputs": out_dir / "include" / asset["header"],
                    "variables": {
                        "symbol": asset.get("rename") or asset["symbol"],
                        "scope": custom_data.get("scope", "local")
                    },
                    "implicit": Path("tools/converters/matDL_dis.py"),
                }
            )

        case _:
            print("Unknown asset type: " + asset["custom_type"])


# Parse the config and create the build rules for all our assets
config_path = out_dir / "config.json"
if config_path.exists():
    config_data = json.load(open(config_path))
    for asset in config_data.get("extract", []):
        emit_build_rule(asset)
    for module in config_data.get("modules", []):
        for asset in module.get("extract", []):
            emit_build_rule(asset)


# Optional callback to adjust link order. This can be used to add, remove, or reorder objects.
# This is called once per module, with the module ID and the current link order.
#
# For example, this adds "dummy.c" to the end of the DOL link order if configured with --non-matching.
# "dummy.c" *must* be configured as a Matching (or Equivalent) object in order to be linked.
def link_order_callback(module_id: int, objects: List[str]) -> List[str]:
    # Don't modify the link order for matching builds
    if not config.non_matching:
        return objects
    if module_id == 0:  # DOL
        return objects + ["dummy.c"]
    return objects

# Uncomment to enable the link order callback.
# config.link_order_callback = link_order_callback


# Optional extra categories for progress tracking
config.progress_categories = [
    ProgressCategory("game", "TWW Game Code"),
    ProgressCategory("core", "Core Engine"),
    ProgressCategory("sdk", "SDK"),
    ProgressCategory("third_party", "Third Party"),
]
config.progress_each_module = args.verbose
# Optional extra arguments to `objdiff-cli report generate`
config.progress_report_args = [
    # Marks relocations as mismatching if the target value is different
    # Default is "functionRelocDiffs=none", which is most lenient
    "--config functionRelocDiffs=data_value",
]

# Disable missing return type warnings for incomplete objects
for lib in config.libs:
    for obj in lib["objects"]:
        if not obj.completed:
            obj.options["extra_clang_flags"].append("-Wno-return-type")

if args.mode == "configure":
    # Write build.ninja and objdiff.json
    generate_build(config)
elif args.mode == "progress":
    # Print progress information
    calculate_progress(config)
else:
    sys.exit("Unknown mode: " + args.mode)<|MERGE_RESOLUTION|>--- conflicted
+++ resolved
@@ -1373,13 +1373,8 @@
     ActorRel(MatchingFor("GZLJ01", "GZLE01", "GZLP01"),    "d_a_ikari"),
     ActorRel(MatchingFor("GZLJ01", "GZLE01", "GZLP01"),    "d_a_jbo", extra_cflags=['-pragma "nosyminline on"']),
     ActorRel(MatchingFor("GZLJ01", "GZLE01", "GZLP01"),    "d_a_kaji"),
-<<<<<<< HEAD
     ActorRel(NonMatching, "d_a_kanban", extra_cflags=['-pragma "nosyminline on"']),
-    ActorRel(NonMatching, "d_a_ki"),
-=======
-    ActorRel(NonMatching, "d_a_kanban"),
     ActorRel(Matching, "d_a_ki", extra_cflags=['-pragma "nosyminline on"']),
->>>>>>> b93c7993
     ActorRel(NonMatching, "d_a_knob00"),
     ActorRel(MatchingFor("GZLJ01", "GZLE01", "GZLP01"),   "d_a_kui"),
     ActorRel(Matching,    "d_a_kytag00"),
