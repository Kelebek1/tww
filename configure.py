#!/usr/bin/env python3

###
# Generates build files for the project.
# This file also includes the project configuration,
# such as compiler flags and the object matching status.
#
# Usage:
#   python3 configure.py
#   ninja
#
# Append --help to see available options.
###

import argparse
import json
import sys
from pathlib import Path
from typing import Any, Dict, List

from tools.project import (
    Object,
    ProgressCategory,
    ProjectConfig,
    calculate_progress,
    generate_build,
    is_windows,
)

# Game versions
VERSIONS = [
    "D44J01",  # 0
    "GZLJ01",  # 1
    "GZLE01",  # 2
    "GZLP01",  # 3
]
DEFAULT_VERSION = VERSIONS.index("GZLE01")

parser = argparse.ArgumentParser()
parser.add_argument(
    "mode",
    choices=["configure", "progress"],
    default="configure",
    help="script mode (default: configure)",
    nargs="?",
)
parser.add_argument(
    "-v",
    "--version",
    choices=VERSIONS,
    type=str.upper,
    default=VERSIONS[DEFAULT_VERSION],
    help="version to build",
)
parser.add_argument(
    "--build-dir",
    metavar="DIR",
    type=Path,
    default=Path("build"),
    help="base build directory (default: build)",
)
parser.add_argument(
    "--binutils",
    metavar="BINARY",
    type=Path,
    help="path to binutils (optional)",
)
parser.add_argument(
    "--compilers",
    metavar="DIR",
    type=Path,
    help="path to compilers (optional)",
)
parser.add_argument(
    "--map",
    action="store_true",
    help="generate map file(s)",
)
parser.add_argument(
    "--no-asm",
    action="store_true",
    help="don't incorporate .s files from asm directory",
)
parser.add_argument(
    "--debug",
    action="store_true",
    help="build with debug info (non-matching)",
)
if not is_windows():
    parser.add_argument(
        "--wrapper",
        metavar="BINARY",
        type=Path,
        help="path to wibo or wine (optional)",
    )
parser.add_argument(
    "--dtk",
    metavar="BINARY | DIR",
    type=Path,
    help="path to decomp-toolkit binary or source (optional)",
)
parser.add_argument(
    "--sjiswrap",
    metavar="EXE",
    type=Path,
    help="path to sjiswrap.exe (optional)",
)
parser.add_argument(
    "--ninja",
    metavar="BINARY",
    type=Path,
    help="path to ninja binary (optional)"
)
parser.add_argument(
    "--verbose",
    action="store_true",
    help="print verbose output",
)
parser.add_argument(
    "--non-matching",
    dest="non_matching",
    action="store_true",
    help="builds equivalent (but non-matching) or modded objects",
)
parser.add_argument(
    "--warn",
    dest="warn",
    type=str,
    choices=["all", "off", "error"],
    help="how to handle warnings",
)
parser.add_argument(
    "--no-progress",
    dest="progress",
    action="store_false",
    help="disable progress calculation",
)
args = parser.parse_args()

config = ProjectConfig()
config.version = str(args.version)
version_num = VERSIONS.index(config.version)

# Apply arguments
config.build_dir = args.build_dir
config.dtk_path = args.dtk
config.binutils_path = args.binutils
config.compilers_path = args.compilers
config.generate_map = args.map
config.non_matching = args.non_matching
config.sjiswrap_path = args.sjiswrap
config.ninja_path = args.ninja
config.progress = args.progress
if not is_windows():
    config.wrapper = args.wrapper
if args.no_asm:
    config.asm_dir = None

# Tool versions
config.binutils_tag = "2.42-1"
config.compilers_tag = "20250520"
config.dtk_tag = "v1.6.2"
config.objdiff_tag = "v3.0.0-beta.10"
config.sjiswrap_tag = "v1.2.1"
config.wibo_tag = "0.6.16"

# Project
config.config_path = Path("config") / config.version / "config.yml"
config.check_sha_path = Path("config") / config.version / "build.sha1"
config.asflags = [
    "-mgekko",
    "--strip-local-absolute",
    "-I include",
    f"-I build/{config.version}/include",
    f"--defsym version={version_num}",
]
config.ldflags = [
    "-fp hardware",
    "-nodefaults",
]
if args.debug:
    config.ldflags.append("-g")  # Or -gdwarf-2 for Wii linkers
if args.map:
    config.ldflags.append("-mapunused")
    # config.ldflags.append("-listclosure") # For Wii linkers

# Use for any additional files that should cause a re-configure when modified
config.reconfig_deps = []

# Optional numeric ID for decomp.me preset
# Can be overridden in libraries or objects
config.scratch_preset_id = 72 # The Wind Waker (DOL)

# Base flags, common to most GC/Wii games.
# Generally leave untouched, with overrides added below.
cflags_base = [
    "-nodefaults",
    "-proc gekko",
    "-align powerpc",
    "-enum int",
    "-fp hardware",
    "-Cpp_exceptions off",
    # "-W all",
    "-O4,p",
    "-inline auto",
    '-pragma "cats off"',
    '-pragma "warn_notinlined off"',
    "-maxerrors 1",
    "-nosyspath",
    "-RTTI off",
    "-fp_contract on",
    "-str reuse",
    "-multibyte",  # For Wii compilers, replace with `-enc SJIS`
    "-i include",
    f"-i build/{config.version}/include",
    "-i src",
    "-i src/PowerPC_EABI_Support/MSL/MSL_C/MSL_Common/Include",
    "-i src/PowerPC_EABI_Support/MSL/MSL_C/MSL_Common_Embedded/Math/Include",
    "-i src/PowerPC_EABI_Support/MSL/MSL_C/PPC_EABI/Include",
    "-i src/PowerPC_EABI_Support/MSL/MSL_C++/MSL_Common/Include",
    "-i src/PowerPC_EABI_Support/Runtime/Inc",
    f"-DVERSION={version_num}",
]

# Debug flags
if args.debug:
    # Or -sym dwarf-2 for Wii compilers
    cflags_base.extend(["-sym on", "-DDEBUG=1"])
    cflags_base.extend(['-pragma "dont_inline on"'])
    cflags_base.extend(['-pragma "optimization_level 0"'])
else:
    cflags_base.append("-DNDEBUG=1")

# Warning flags
if args.warn == "all":
    cflags_base.append("-W all")
elif args.warn == "off":
    cflags_base.append("-W off")
elif args.warn == "error":
    cflags_base.append("-W error")

# Metrowerks library flags
cflags_runtime = [
    *cflags_base,
    "-use_lmw_stmw on",
    "-str reuse,pool,readonly",
    "-gccinc",
    "-common off",
    "-inline deferred,auto",
    "-char signed",
]

# Dolphin library flags
cflags_dolphin = [
    *cflags_base,
    "-fp_contract off",
]

# Framework flags
cflags_framework = [
    *cflags_base,
    "-use_lmw_stmw off",
    "-str reuse,pool,readonly",
    "-inline noauto",
    "-O3,s",
    "-schedule off",
    "-sym on",
    "-fp_contract off",
]

# TWW game code flags
cflags_dolzel = [
    *cflags_framework,
]

if config.version == "D44J01":
    cflags_dolzel.extend(['-pragma "opt_propagation off"'])

# REL flags
cflags_rel = [
    *cflags_dolzel,
    "-sdata 0",
    "-sdata2 0",
]

config.linker_version = "GC/1.3.2"


# Helper function for Dolphin libraries
def DolphinLib(lib_name: str, objects: List[Object]) -> Dict[str, Any]:
    return {
        "lib": lib_name,
        "mw_version": "GC/1.2.5n",
        "cflags": cflags_dolphin,
        "progress_category": "sdk",
        "host": False,
        "objects": objects,
    }


# Helper function for REL script objects
def Rel(lib_name: str, objects: List[Object]) -> Dict[str, Any]:
    return {
        "lib": lib_name,
        "mw_version": "GC/1.3.2",
        "cflags": cflags_rel,
        "progress_category": "game",
        "host": True,
        "objects": objects,
    }


# Helper function for actor RELs
def ActorRel(status, rel_name, extra_cflags=[]):
    return Rel(rel_name, [Object(
        status, f"d/actor/{rel_name}.cpp",
        extra_cflags=extra_cflags,
        scratch_preset_id=73, # The Wind Waker (REL)
    )])


# Helper function for JSystem libraries
def JSystemLib(lib_name, objects, progress_category="third_party"):
    return {
        "lib": lib_name,
        "mw_version": "GC/1.3.2",
        "cflags": cflags_framework,
        "progress_category": progress_category,
        "host": True,
        "objects": objects,
    }

Matching = True                   # Object matches and should be linked
NonMatching = False               # Object does not match and should not be linked
Equivalent = config.non_matching  # Object should be linked when configured with --non-matching


# Object is only matching for specific versions
def MatchingFor(*versions):
    return config.version in versions

def EquivalentFor(*versions):
    return False

config.warn_missing_config = True
config.warn_missing_source = False
config.libs = [
    {
        "lib": "machine",
        "mw_version": "GC/1.3.2",
        "cflags": cflags_dolzel,
        "progress_category": "core",
        "host": True,
        "objects": [
            Object(Matching,    "m_Do/m_Do_main.cpp", extra_cflags=['-pragma "nosyminline on"']),
            Object(MatchingFor("GZLJ01", "GZLE01", "GZLP01"),    "m_Do/m_Do_printf.cpp"),
            Object(MatchingFor("GZLJ01", "GZLE01", "GZLP01"),    "m_Do/m_Do_audio.cpp"),
            Object(MatchingFor("GZLJ01", "GZLE01", "GZLP01"),    "m_Do/m_Do_controller_pad.cpp"),
            Object(NonMatching, "m_Do/m_Do_graphic.cpp"),
            Object(MatchingFor("GZLJ01", "GZLE01", "GZLP01"),    "m_Do/m_Do_machine.cpp"),
            Object(Matching,    "m_Do/m_Do_mtx.cpp", extra_cflags=['-pragma "nosyminline on"']),
            Object(NonMatching, "m_Do/m_Do_ext.cpp", extra_cflags=["-sym off"]),
            Object(NonMatching, "m_Do/m_Do_lib.cpp"),
            Object(Matching,    "m_Do/m_Do_hostIO.cpp"),
            Object(MatchingFor("GZLJ01", "GZLE01", "GZLP01"),    "m_Do/m_Do_Reset.cpp"),
            Object(MatchingFor("GZLJ01", "GZLE01", "GZLP01"),    "m_Do/m_Do_dvd_thread.cpp"),
            Object(Matching,    "m_Do/m_Do_DVDError.cpp"),
            Object(MatchingFor("GZLJ01", "GZLE01", "GZLP01"),    "m_Do/m_Do_MemCard.cpp"),
            Object(MatchingFor("GZLJ01", "GZLE01", "GZLP01"),    "m_Do/m_Do_MemCardRWmng.cpp"),
            Object(MatchingFor("GZLJ01", "GZLE01", "GZLP01"),    "m_Do/m_Do_gba_com.cpp"),
            Object(MatchingFor("GZLJ01", "GZLE01", "GZLP01"),    "m_Do/m_Do_machine_exception.cpp"),
        ],
    },
    {
        "lib": "c",
        "mw_version": "GC/1.3.2",
        "cflags": cflags_dolzel,
        "progress_category": "game",
        "host": True,
        "objects": [
            Object(NonMatching, "c/c_damagereaction.cpp"),
            Object(Matching,    "c/c_dylink.cpp"),
        ],
    },
    {
        "lib": "framework",
        "mw_version": "GC/1.3.2",
        "cflags": cflags_dolzel,
        "progress_category": "core",
        "host": True,
        "objects": [
            # f_ap
            Object(MatchingFor("GZLJ01", "GZLE01", "GZLP01"),    "f_ap/f_ap_game.cpp"),

            # f_op
            Object(Matching,    "f_op/f_op_actor.cpp", extra_cflags=["-sym off"]),
            Object(Matching,    "f_op/f_op_actor_iter.cpp"),
            Object(Matching,    "f_op/f_op_actor_tag.cpp"),
            Object(Equivalent,  "f_op/f_op_actor_mng.cpp", extra_cflags=['-pragma "nosyminline on"']), # weak func order
            Object(Matching,    "f_op/f_op_camera.cpp"),
            Object(Matching,    "f_op/f_op_camera_mng.cpp"),
            Object(Matching,    "f_op/f_op_overlap.cpp"),
            Object(Matching,    "f_op/f_op_overlap_mng.cpp"),
            Object(MatchingFor("GZLJ01", "GZLE01", "GZLP01"),    "f_op/f_op_overlap_req.cpp"),
            Object(Matching,    "f_op/f_op_scene.cpp"),
            Object(Matching,    "f_op/f_op_scene_iter.cpp"),
            Object(MatchingFor("GZLJ01", "GZLE01", "GZLP01"),    "f_op/f_op_scene_mng.cpp"),
            Object(MatchingFor("GZLJ01", "GZLE01", "GZLP01"),    "f_op/f_op_scene_req.cpp"),
            Object(Matching,    "f_op/f_op_scene_tag.cpp"),
            Object(Matching,    "f_op/f_op_view.cpp"),
            Object(Matching,    "f_op/f_op_kankyo.cpp"),
            Object(Matching,    "f_op/f_op_msg.cpp"),
            Object(Matching,    "f_op/f_op_kankyo_mng.cpp"),
            Object(NonMatching, "f_op/f_op_msg_mng.cpp", extra_cflags=['-pragma "nosyminline on"']),
            Object(Matching,    "f_op/f_op_draw_iter.cpp"),
            Object(Matching,    "f_op/f_op_draw_tag.cpp"),
            Object(MatchingFor("GZLJ01", "GZLE01", "GZLP01"),    "f_op/f_op_scene_pause.cpp"),

            # f_pc
            Object(Matching,    "f_pc/f_pc_base.cpp"),
            Object(Matching,    "f_pc/f_pc_create_iter.cpp"),
            Object(Matching,    "f_pc/f_pc_create_req.cpp"),
            Object(Matching,    "f_pc/f_pc_create_tag.cpp"),
            Object(Matching,    "f_pc/f_pc_creator.cpp"),
            Object(Matching,    "f_pc/f_pc_delete_tag.cpp"),
            Object(Matching,    "f_pc/f_pc_deletor.cpp"),
            Object(Matching,    "f_pc/f_pc_draw_priority.cpp"),
            Object(Matching,    "f_pc/f_pc_executor.cpp"),
            Object(Matching,    "f_pc/f_pc_layer.cpp"),
            Object(Matching,    "f_pc/f_pc_leaf.cpp"),
            Object(Matching,    "f_pc/f_pc_layer_iter.cpp"),
            Object(Matching,    "f_pc/f_pc_layer_tag.cpp"),
            Object(Matching,    "f_pc/f_pc_line.cpp"),
            Object(Matching,    "f_pc/f_pc_load.cpp"),
            Object(MatchingFor("GZLJ01", "GZLE01", "GZLP01"),    "f_pc/f_pc_manager.cpp"),
            Object(Matching,    "f_pc/f_pc_method.cpp"),
            Object(Matching,    "f_pc/f_pc_node.cpp"),
            Object(MatchingFor("GZLJ01", "GZLE01", "GZLP01"),    "f_pc/f_pc_node_req.cpp"),
            Object(Matching,    "f_pc/f_pc_priority.cpp"),
            Object(MatchingFor("GZLJ01", "GZLE01", "GZLP01"),    "f_pc/f_pc_profile.cpp"),
            Object(Matching,    "f_pc/f_pc_searcher.cpp"),
            Object(Matching,    "f_pc/f_pc_line_tag.cpp"),
            Object(Matching,    "f_pc/f_pc_line_iter.cpp"),
            Object(Matching,    "f_pc/f_pc_method_iter.cpp"),
            Object(Matching,    "f_pc/f_pc_method_tag.cpp"),
            Object(Matching,    "f_pc/f_pc_pause.cpp"),
            Object(Matching,    "f_pc/f_pc_draw.cpp"),
            Object(Matching,    "f_pc/f_pc_fstcreate_req.cpp"),
            Object(Matching,    "f_pc/f_pc_stdcreate_req.cpp"),
        ],
    },
    {
        "lib": "dolzel",
        "mw_version": "GC/1.3.2",
        "cflags": cflags_dolzel,
        "progress_category": "game",
        "host": True,
        "objects": [
            Object(Equivalent,  "d/d_stage.cpp"), # weak func order
            Object(NonMatching, "d/d_map.cpp"),
            Object(MatchingFor("GZLJ01", "GZLE01", "GZLP01"),    "d/d_com_inf_game.cpp", extra_cflags=['-sym off']),
            Object(Matching,    "d/d_com_lib_game.cpp"),
            Object(MatchingFor("GZLJ01", "GZLE01", "GZLP01"),    "d/d_com_static.cpp", extra_cflags=['-sym off']),
            Object(Matching,    "d/d_lib.cpp"),
            Object(MatchingFor("GZLJ01", "GZLE01", "GZLP01"),    "d/d_save.cpp", extra_cflags=['-pragma "nosyminline on"']),
            Object(Matching,    "d/d_save_init.cpp"),
            Object(Matching,    "d/d_shop.cpp", extra_cflags=['-pragma "nosyminline on"']),
            Object(MatchingFor("GZLJ01", "GZLE01", "GZLP01"),    "d/d_jnt_hit.cpp"),
            Object(Matching,    "d/d_chain.cpp"),
            Object(NonMatching, "d/d_cloth_packet.cpp"),
            Object(NonMatching, "d/d_a_obj.cpp"),
            Object(MatchingFor("GZLJ01", "GZLE01", "GZLP01"),    "d/d_a_obj_tribox_static.cpp"),
            Object(Matching,    "d/d_a_ship_static.cpp"),
            Object(Matching,    "d/d_a_boko_static.cpp"),
            Object(MatchingFor("GZLJ01", "GZLE01", "GZLP01"),    "d/d_a_bomb_static.cpp"),
            Object(Matching,    "d/d_a_branch_static.cpp"),
            Object(Matching,    "d/d_a_mgameboard_static.cpp"),
            Object(Matching,    "d/d_a_itembase_static.cpp"),
            Object(Matching,    "d/d_a_item_static.cpp"),
            Object(Matching,    "d/d_a_shop_item_static.cpp"),
            Object(Matching,    "d/d_a_race_item_static.cpp"),
            Object(Matching,    "d/d_a_leaflift_static.cpp"),
            Object(NonMatching, "d/d_demo.cpp"),
            Object(Matching,    "d/d_door.cpp", extra_cflags=['-pragma "nosyminline on"']),
            Object(MatchingFor("GZLJ01", "GZLE01", "GZLP01"),    "d/d_resorce.cpp", extra_cflags=['-pragma "nosyminline on"']),
            Object(MatchingFor("GZLJ01", "GZLE01", "GZLP01"),    "d/d_material.cpp"),
            Object(Matching,    "d/d_event.cpp"),
            Object(MatchingFor("GZLJ01", "GZLE01", "GZLP01"),    "d/d_event_data.cpp"),
            Object(MatchingFor("GZLJ01", "GZLE01", "GZLP01"),    "d/d_event_manager.cpp"),
            Object(NonMatching, "d/d_magma.cpp", extra_cflags=['-sym off']),
            Object(NonMatching, "d/d_boss_magma.cpp"),
            Object(MatchingFor("GZLJ01", "GZLE01", "GZLP01"),    "d/d_grass.cpp", extra_cflags=['-pragma "nosyminline on"']),
            Object(NonMatching, "d/d_tree.cpp"),
            Object(NonMatching, "d/d_particle.cpp"),
            Object(Matching,    "d/d_particle_name.cpp"),
            Object(Matching,    "d/d_path.cpp"),
            Object(MatchingFor("GZLJ01", "GZLE01", "GZLP01"),    "d/d_drawlist.cpp", extra_cflags=['-sym off']),
            Object(Matching,    "d/d_kankyo_data.cpp"),
            Object(MatchingFor("GZLJ01", "GZLE01", "GZLP01"),    "d/d_kankyo_wether.cpp"),
            Object(NonMatching, "d/d_kankyo_rain.cpp"),
            Object(Matching,    "d/d_kankyo_demo.cpp"),
            Object(NonMatching, "d/d_detect.cpp"),
            Object(Matching,    "d/d_vibration.cpp"),
            Object(Matching,    "d/d_vib_pattern.cpp"),
            Object(MatchingFor("GZLJ01", "GZLE01", "GZLP01"),    "d/d_attention.cpp"),
            Object(Matching,    "d/d_att_dist.cpp"),
            Object(MatchingFor("GZLJ01", "GZLE01", "GZLP01"),    "d/d_bg_s.cpp"),
            Object(Matching,    "d/d_bg_s_acch.cpp"),
            Object(Matching,    "d/d_bg_s_func.cpp"),
            Object(MatchingFor("GZLJ01", "GZLE01", "GZLP01"),    "d/d_bg_s_lin_chk.cpp"),
            Object(MatchingFor("GZLJ01", "GZLE01", "GZLP01"),    "d/d_bg_s_movebg_actor.cpp"),
            Object(Matching,    "d/d_bg_s_spl_grp_chk.cpp"),
            Object(Matching,    "d/d_bg_s_wtr_chk.cpp"),
            Object(MatchingFor("GZLJ01", "GZLE01", "GZLP01"),    "d/d_bg_w.cpp"),
            Object(Matching,    "d/d_bg_w_deform.cpp"),
            Object(Matching,    "d/d_bg_w_hf.cpp"),
            Object(Matching,    "d/d_bg_w_sv.cpp"),
            Object(MatchingFor("GZLJ01", "GZLE01", "GZLP01"),    "d/d_cc_d.cpp"),
            Object(Matching,    "d/d_cc_mass_s.cpp"),
            Object(MatchingFor("GZLJ01", "GZLE01", "GZLP01"),    "d/d_cc_s.cpp"),
            Object(MatchingFor("GZLJ01", "GZLE01", "GZLP01"),    "d/d_cc_uty.cpp"),
            Object(NonMatching, "d/d_cam_param.cpp"),
            Object(MatchingFor("GZLJ01", "GZLE01", "GZLP01"),    "d/d_cam_type.cpp"),
            Object(MatchingFor("GZLJ01", "GZLE01", "GZLP01"),    "d/d_cam_style.cpp"),
            Object(Matching,    "d/d_cam_type2.cpp"),
            Object(NonMatching, "d/d_ev_camera.cpp"),
            Object(MatchingFor("GZLJ01", "GZLE01", "GZLP01"),    "d/d_wood.cpp", extra_cflags=["-sym off"]),
            Object(NonMatching, "d/d_flower.cpp"),
            Object(Matching,    "d/d_item_data.cpp"),
            Object(MatchingFor("GZLJ01", "GZLE01", "GZLP01"),    "d/d_seafightgame.cpp"),
            Object(Matching,    "d/d_spline_path.cpp"),
            Object(Matching,    "d/d_s_actor_data_mng.cpp"),
            Object(MatchingFor("GZLJ01", "GZLE01", "GZLP01"),    "d/d_item.cpp"),
            Object(NonMatching, "d/d_2dnumber.cpp"),
            Object(Matching,    "d/d_a_npc_cb1_static.cpp"),
            Object(NonMatching, "d/d_a_npc_mk_static.cpp"),
            Object(MatchingFor("GZLJ01", "GZLE01", "GZLP01"),    "d/d_salvage.cpp"),
            Object(MatchingFor("GZLJ01", "GZLE01", "GZLP01"),    "d/d_snap.cpp"),
            Object(MatchingFor("GZLJ01", "GZLE01", "GZLP01"),    "d/d_point_wind.cpp"),
            Object(Equivalent,  "d/actor/d_a_agb.cpp", extra_cflags=['-pragma "nosyminline on"']), # weak func order
            Object(MatchingFor("GZLJ01", "GZLE01", "GZLP01"),    "d/actor/d_a_arrow.cpp", extra_cflags=["-sym off"]),
            Object(MatchingFor("GZLJ01", "GZLE01", "GZLP01"),    "d/actor/d_a_bg.cpp"),
            Object(Equivalent,  "d/actor/d_a_bomb.cpp", extra_cflags=['-pragma "nosyminline on"']), # weak func order
            Object(MatchingFor("GZLJ01", "GZLE01", "GZLP01"),    "d/actor/d_a_bomb2.cpp"),
            Object(NonMatching, "d/actor/d_a_boomerang.cpp"),
            Object(MatchingFor("GZLJ01", "GZLE01", "GZLP01"),    "d/actor/d_a_dai_item.cpp", extra_cflags=["-sym off"]),
            Object(NonMatching, "d/actor/d_a_demo00.cpp"),
            Object(MatchingFor("GZLJ01", "GZLE01", "GZLP01"),    "d/actor/d_a_disappear.cpp"),
            Object(MatchingFor("GZLJ01", "GZLE01", "GZLP01"),    "d/actor/d_a_esa.cpp"),
            Object(NonMatching, "d/actor/d_a_grid.cpp"),
            Object(NonMatching, "d/actor/d_a_himo2.cpp"),
            Object(Equivalent,  "d/actor/d_a_hookshot.cpp"), # weak func order
            Object(MatchingFor("GZLJ01", "GZLE01", "GZLP01"),    "d/actor/d_a_ib.cpp", extra_cflags=['-pragma "nosyminline on"']),
            Object(NonMatching, "d/actor/d_a_item.cpp"),
            Object(MatchingFor("GZLJ01", "GZLE01", "GZLP01"),    "d/actor/d_a_itembase.cpp"),
            Object(Matching,    "d/actor/d_a_nh.cpp"),
            Object(Equivalent,  "d/actor/d_a_npc_fa1.cpp"), # weak func order
            Object(NonMatching, "d/actor/d_a_obj_search.cpp"),
            Object(MatchingFor("GZLJ01", "GZLE01", "GZLP01"),    "d/actor/d_a_player.cpp"),
            Object(NonMatching, "d/actor/d_a_player_main.cpp"),
            Object(MatchingFor("GZLJ01", "GZLE01", "GZLP01"),    "d/actor/d_a_player_npc.cpp"),
            Object(MatchingFor("GZLJ01", "GZLE01", "GZLP01"),    "d/actor/d_a_sea.cpp"),
            Object(MatchingFor("GZLJ01", "GZLE01", "GZLP01"),    "d/actor/d_a_spc_item01.cpp"),
            Object(MatchingFor("GZLJ01", "GZLE01", "GZLP01"),    "d/actor/d_a_vrbox.cpp", extra_cflags=['-pragma "nosyminline on"']),
            Object(MatchingFor("GZLJ01", "GZLE01", "GZLP01"),    "d/actor/d_a_vrbox2.cpp"),
            Object(NonMatching, "d/d_auction_screen.cpp"),
            Object(MatchingFor("GZLJ01", "GZLE01", "GZLP01"),    "d/d_place_name.cpp"),
            Object(NonMatching, "d/d_camera.cpp"),
            Object(Matching,    "d/d_envse.cpp"),
            Object(NonMatching, "d/d_file_error.cpp"),
            Object(MatchingFor("D44J01", "GZLJ01", "GZLE01"), "d/d_file_select.cpp", extra_cflags=['-pragma "nosyminline on"']),
            Object(MatchingFor("GZLJ01", "GZLE01", "GZLP01"),    "d/d_gameover.cpp"),
            Object(MatchingFor("GZLJ01", "GZLE01", "GZLP01"),    "d/d_kankyo.cpp"),
            Object(MatchingFor("GZLJ01", "GZLE01", "GZLP01"),    "d/d_kyeff.cpp"),
            Object(Matching,    "d/d_kyeff2.cpp"),
            Object(Matching,    "d/d_ky_thunder.cpp"),
            Object(Matching,    "d/d_letter.cpp"),
            Object(Matching,    "d/d_level_se.cpp"),
            Object(NonMatching, "d/d_menu_cloth.cpp"),
            Object(NonMatching, "d/d_menu_collect.cpp"),
            Object(NonMatching, "d/d_menu_dmap.cpp"),
            Object(NonMatching, "d/d_menu_fmap.cpp"),
            Object(NonMatching, "d/d_menu_fmap2.cpp"),
            Object(NonMatching, "d/d_menu_item.cpp"),
            Object(NonMatching, "d/d_menu_option.cpp"),
            Object(NonMatching, "d/d_menu_save.cpp"),
            Object(NonMatching, "d/d_menu_window.cpp"),
            Object(NonMatching, "d/d_mesg.cpp", extra_cflags=["-sym off"]),
            Object(NonMatching, "d/d_message.cpp"),
            Object(NonMatching, "d/d_message_paper.cpp"),
            Object(NonMatching, "d/d_meter.cpp"),
            Object(NonMatching, "d/d_minigame_starter.cpp"),
            Object(NonMatching, "d/d_minigame_terminater.cpp"),
            Object(NonMatching, "d/d_msg.cpp"),
            Object(NonMatching, "d/d_name.cpp"),
            Object(MatchingFor("GZLJ01", "GZLE01", "GZLP01"),    "d/d_npc.cpp"),
            Object(NonMatching, "d/d_operate_wind.cpp"),
            Object(MatchingFor("GZLJ01", "GZLE01", "GZLP01"),    "d/d_metronome.cpp"),
            Object(MatchingFor("GZLJ01", "GZLE01", "GZLP01"),    "d/d_ovlp_fade.cpp"),
            Object(MatchingFor("GZLJ01", "GZLE01", "GZLP01"),    "d/d_ovlp_fade2.cpp"),
            Object(MatchingFor("GZLE01", "GZLP01"), "d/d_ovlp_fade3.cpp"),
            Object(NonMatching, "d/d_ovlp_fade4.cpp"),
            Object(NonMatching, "d/d_picture_box.cpp"),
            Object(MatchingFor("GZLJ01", "GZLE01", "GZLP01"),    "d/d_s_logo.cpp"),
            Object(MatchingFor("GZLJ01", "GZLE01", "GZLP01"),    "d/d_s_menu.cpp"),
            Object(NonMatching, "d/d_s_name.cpp"),
            Object(MatchingFor("GZLJ01", "GZLE01", "GZLP01"),    "d/d_s_open.cpp"),
            Object(NonMatching, "d/d_s_open_sub.cpp"),
            Object(MatchingFor("GZLJ01", "GZLE01", "GZLP01"),    "d/d_s_play.cpp", extra_cflags=['-pragma "nosyminline on"']),
            Object(MatchingFor("GZLJ01", "GZLE01", "GZLP01"),    "d/d_s_room.cpp", extra_cflags=['-pragma "nosyminline on"']),
            Object(MatchingFor("GZLJ01", "GZLE01", "GZLP01"),    "d/d_s_title.cpp"),
            Object(NonMatching, "d/d_scope.cpp"),
            Object(Matching,    "d/d_throwstone.cpp"),
            Object(Matching,    "d/d_timer.cpp"),
            Object(NonMatching, "d/d_water_mark.cpp"),
            Object(Matching,    "d/d_wind_arrow.cpp"),
            Object(NonMatching, "d/d_wpillar.cpp"),
            Object(MatchingFor("GZLJ01", "GZLE01", "GZLP01"),    "d/d_wpot_water.cpp"),
        ],
    },
    {
        "lib": "DynamicLink",
        "mw_version": "GC/1.3.2",
        "cflags": cflags_dolzel,
        "progress_category": "core",
        "host": True,
        "objects": [
            Object(Matching,    "DynamicLink.cpp"),
        ],
    },
    {
        "lib": "SSystem",
        "mw_version": "GC/1.3.2",
        "cflags": cflags_framework,
        "progress_category": "third_party",
        "host": True,
        "objects": [
            Object(Matching,    "SSystem/SComponent/c_malloc.cpp"),
            Object(Matching,    "SSystem/SComponent/c_API.cpp"),
            Object(Matching,    "SSystem/SComponent/c_API_graphic.cpp"),
            Object(Matching,    "SSystem/SComponent/c_cc_d.cpp"),
            Object(Matching,    "SSystem/SComponent/c_cc_s.cpp"),
            Object(Matching,    "SSystem/SComponent/c_counter.cpp"),
            Object(Matching,    "SSystem/SComponent/c_list.cpp"),
            Object(Matching,    "SSystem/SComponent/c_list_iter.cpp"),
            Object(Matching,    "SSystem/SComponent/c_node.cpp"),
            Object(Matching,    "SSystem/SComponent/c_node_iter.cpp"),
            Object(Matching,    "SSystem/SComponent/c_tree.cpp"),
            Object(Matching,    "SSystem/SComponent/c_tree_iter.cpp"),
            Object(Matching,    "SSystem/SComponent/c_phase.cpp"),
            Object(Matching,    "SSystem/SComponent/c_request.cpp"),
            Object(Matching,    "SSystem/SComponent/c_tag.cpp"),
            Object(Matching,    "SSystem/SComponent/c_tag_iter.cpp"),
            Object(Matching,    "SSystem/SComponent/c_xyz.cpp"),
            Object(Matching,    "SSystem/SComponent/c_sxyz.cpp"),
            Object(Matching,    "SSystem/SComponent/c_math.cpp"),
            Object(Matching,    "SSystem/SComponent/c_bg_s.cpp"),
            Object(Matching,    "SSystem/SComponent/c_bg_s_chk.cpp"),
            Object(Matching,    "SSystem/SComponent/c_bg_s_gnd_chk.cpp"),
            Object(Matching,    "SSystem/SComponent/c_bg_s_lin_chk.cpp"),
            Object(Matching,    "SSystem/SComponent/c_bg_w.cpp"),
            Object(Matching,    "SSystem/SComponent/c_m2d.cpp"),
            Object(Matching,    "SSystem/SComponent/c_m2d_g_box.cpp"),
            Object(Matching,    "SSystem/SComponent/c_m3d.cpp"),
            Object(Matching,    "SSystem/SComponent/c_m3d_g_aab.cpp"),
            Object(Matching,    "SSystem/SComponent/c_m3d_g_cyl.cpp"),
            Object(Matching,    "SSystem/SComponent/c_m3d_g_pla.cpp"),
            Object(Matching,    "SSystem/SComponent/c_m3d_g_sph.cpp"),
            Object(Matching,    "SSystem/SComponent/c_m3d_g_tri.cpp"),
            Object(Matching,    "SSystem/SComponent/c_lib.cpp"),
            Object(Matching,    "SSystem/SComponent/c_angle.cpp"),
            Object(Matching,    "SSystem/SComponent/c_data_tbl.cpp"),
            Object(Matching,    "SSystem/SStandard/s_basic.cpp"),
        ],
    },
    JSystemLib(
        "JFramework",
        [
            Object(Matching,    "JSystem/JFramework/JFWDisplay.cpp"),
            Object(NonMatching, "JSystem/JFramework/JFWSystem.cpp"),
        ],
    ),
    JSystemLib(
        "J3DU",
        [
            Object(Matching,    "JSystem/J3DU/J3DUClipper.cpp"),
            Object(NonMatching, "JSystem/J3DU/J3DUMotion.cpp"),
            Object(Matching,    "JSystem/J3DU/J3DUDL.cpp"),
        ],
    ),
    JSystemLib(
        "JParticle",
        [
            Object(Matching,    "JSystem/JParticle/JPABaseShape.cpp"),
            Object(Matching,    "JSystem/JParticle/JPAExtraShape.cpp"),
            Object(Matching,    "JSystem/JParticle/JPASweepShape.cpp"),
            Object(Matching,    "JSystem/JParticle/JPAExTexShape.cpp"),
            Object(Matching,    "JSystem/JParticle/JPADynamicsBlock.cpp"),
            Object(Matching,    "JSystem/JParticle/JPAFieldBlock.cpp"),
            Object(Matching,    "JSystem/JParticle/JPAKeyBlock.cpp"),
            Object(Matching,    "JSystem/JParticle/JPATexture.cpp"),
            Object(Matching,    "JSystem/JParticle/JPAResourceManager.cpp"),
            Object(Matching,    "JSystem/JParticle/JPAEmitterLoader.cpp"),
            Object(Matching,    "JSystem/JParticle/JPAMath.cpp"),
            Object(NonMatching, "JSystem/JParticle/JPAField.cpp"),
            Object(Matching,    "JSystem/JParticle/JPAEmitter.cpp"),
            Object(Matching,    "JSystem/JParticle/JPAParticle.cpp"),
            Object(Matching,    "JSystem/JParticle/JPAEmitterManager.cpp"),
            Object(NonMatching, "JSystem/JParticle/JPADrawVisitor.cpp"),
            Object(NonMatching, "JSystem/JParticle/JPADraw.cpp"),
            Object(Matching,    "JSystem/JParticle/JPADrawSetupTev.cpp"),
        ],
    ),
    JSystemLib(
        "JStage",
        [
            Object(Matching,    "JSystem/JStage/JSGActor.cpp"),
            Object(Matching,    "JSystem/JStage/JSGAmbientLight.cpp"),
            Object(Matching,    "JSystem/JStage/JSGCamera.cpp"),
            Object(Matching,    "JSystem/JStage/JSGFog.cpp"),
            Object(Matching,    "JSystem/JStage/JSGLight.cpp"),
            Object(Matching,    "JSystem/JStage/JSGObject.cpp"),
            Object(Matching,    "JSystem/JStage/JSGSystem.cpp"),
        ],
    ),
    JSystemLib(
        "JStudio",
        [
            Object(Matching,    "JSystem/JStudio/JStudio/jstudio-control.cpp"),
            Object(Matching,    "JSystem/JStudio/JStudio/jstudio-data.cpp"),
            Object(Matching,    "JSystem/JStudio/JStudio/jstudio-math.cpp"),
            Object(NonMatching, "JSystem/JStudio/JStudio/jstudio-object.cpp"),
            Object(Equivalent,  "JSystem/JStudio/JStudio/functionvalue.cpp"), # weak func order
            Object(NonMatching, "JSystem/JStudio/JStudio/fvb.cpp"),
            Object(Matching,    "JSystem/JStudio/JStudio/fvb-data.cpp"),
            Object(Matching,    "JSystem/JStudio/JStudio/fvb-data-parse.cpp"),
            Object(Matching,    "JSystem/JStudio/JStudio/object-id.cpp"),
            Object(Matching,    "JSystem/JStudio/JStudio/stb.cpp", extra_cflags=['-pragma "nosyminline on"']),
            Object(Matching,    "JSystem/JStudio/JStudio/stb-data.cpp"),
            Object(Matching,    "JSystem/JStudio/JStudio/stb-data-parse.cpp"),
        ],
    ),
    JSystemLib(
        "JStudio_JStage",
        [
            Object(Matching,    "JSystem/JStudio/JStudio_JStage/control.cpp"),
            Object(Matching,    "JSystem/JStudio/JStudio_JStage/object.cpp"),
            Object(Matching,    "JSystem/JStudio/JStudio_JStage/object-actor.cpp"),
            Object(Matching,    "JSystem/JStudio/JStudio_JStage/object-ambientlight.cpp"),
            Object(Matching,    "JSystem/JStudio/JStudio_JStage/object-camera.cpp"),
            Object(Matching,    "JSystem/JStudio/JStudio_JStage/object-fog.cpp"),
            Object(Matching,    "JSystem/JStudio/JStudio_JStage/object-light.cpp"),
        ],
    ),
    JSystemLib(
        "JStudio_JAudio",
        [
            Object(Matching,    "JSystem/JStudio/JStudio_JAudio/control.cpp"),
            Object(Matching,    "JSystem/JStudio/JStudio_JAudio/object-sound.cpp"),
        ],
    ),
    JSystemLib(
        "JStudio_JParticle",
        [
            Object(Matching,    "JSystem/JStudio/JStudio_JParticle/control.cpp"),
            Object(Matching,    "JSystem/JStudio/JStudio_JParticle/object-particle.cpp", extra_cflags=['-pragma "nosyminline on"']),
        ],
    ),
    JSystemLib(
        "JStudio_JMessage",
        [
            Object(Matching,    "JSystem/JStudio/JStudio_JMessage/control.cpp"),
            Object(Matching,    "JSystem/JStudio/JStudio_JMessage/object-message.cpp"),
        ],
    ),
    JSystemLib(
        "JStudioToolLibrary",
        [
            Object(Matching,    "JSystem/JStudio/JStudioToolLibrary/console.cpp"),
        ],
    ),
    JSystemLib(
        "JAudio",
        [
            Object(Matching,    "JSystem/JAudio/JASCalc.cpp"),
            Object(Matching,    "JSystem/JAudio/JASAiCtrl.cpp"),
            Object(Matching,    "JSystem/JAudio/JASDvdThread.cpp"),
            Object(Matching,    "JSystem/JAudio/JASCallback.cpp"),
            Object(Matching,    "JSystem/JAudio/JASRate.cpp"),
            Object(Matching,    "JSystem/JAudio/JASHardStream.cpp"),
            Object(Matching,    "JSystem/JAudio/JASHeapCtrl.cpp"),
            Object(Matching,    "JSystem/JAudio/JASResArcLoader.cpp"),
            Object(Matching,    "JSystem/JAudio/JASProbe.cpp"),
            Object(Matching,    "JSystem/JAudio/JASKernelDebug.cpp"),
            Object(Matching,    "JSystem/JAudio/JASCmdStack.cpp"),
            Object(Matching,    "JSystem/JAudio/JASSystemHeap.cpp"),
            Object(Matching,    "JSystem/JAudio/JASNoteMgr.cpp"),
            Object(Matching,    "JSystem/JAudio/JASOuterParam.cpp"),
            Object(Matching,    "JSystem/JAudio/JASPlayer_impl.cpp"),
            Object(Matching,    "JSystem/JAudio/JASRegisterParam.cpp"),
            Object(Matching,    "JSystem/JAudio/JASSeqCtrl.cpp"),
            Object(Matching,    "JSystem/JAudio/JASSeqParser.cpp"),
            Object(Matching,    "JSystem/JAudio/JASTrack.cpp"),
            Object(Matching,    "JSystem/JAudio/JASTrackInterrupt.cpp"),
            Object(Matching,    "JSystem/JAudio/JASTrackPort.cpp"),
            Object(Matching,    "JSystem/JAudio/JASBank.cpp"),
            Object(Matching,    "JSystem/JAudio/JASWaveBank.cpp"),
            Object(Matching,    "JSystem/JAudio/JASBasicBank.cpp"),
            Object(Matching,    "JSystem/JAudio/JASBasicInst.cpp"),
            Object(Matching,    "JSystem/JAudio/JASDrumSet.cpp"),
            Object(NonMatching, "JSystem/JAudio/JASBasicWaveBank.cpp"),
            Object(Matching,    "JSystem/JAudio/JASSimpleWaveBank.cpp"),
            Object(Matching,    "JSystem/JAudio/JASInstEffect.cpp"),
            Object(Matching,    "JSystem/JAudio/JASInstSense.cpp"),
            Object(Matching,    "JSystem/JAudio/JASInstRand.cpp"),
            Object(Matching,    "JSystem/JAudio/JASWSParser.cpp"),
            Object(NonMatching, "JSystem/JAudio/JASBNKParser.cpp"),
            Object(Matching,    "JSystem/JAudio/JASWaveArcLoader.cpp"),
            Object(Matching,    "JSystem/JAudio/JASWaveBankMgr.cpp"),
            Object(NonMatching, "JSystem/JAudio/JASBankMgr.cpp"),
            Object(Matching,    "JSystem/JAudio/JASAudioThread.cpp"),
            Object(Matching,    "JSystem/JAudio/JASDSPBuf.cpp"),
            Object(NonMatching, "JSystem/JAudio/JASDSPChannel.cpp"),
            Object(Matching,    "JSystem/JAudio/JASDSPInterface.cpp"),
            Object(Matching,    "JSystem/JAudio/JASDriverIF.cpp"),
            Object(Matching,    "JSystem/JAudio/JASChGlobal.cpp"),
            Object(Matching,    "JSystem/JAudio/JASChAllocQueue.cpp"),
            Object(Matching,    "JSystem/JAudio/JASChannel.cpp"),
            Object(NonMatching, "JSystem/JAudio/JASChannelMgr.cpp"),
            Object(Matching,    "JSystem/JAudio/JASOscillator.cpp"),
            Object(Matching,    "JSystem/JAudio/JASDriverTables.cpp"),
            Object(Matching,    "JSystem/JAudio/dspproc.c", extra_cflags=["-lang c++", "-O4", "-func_align 32"]),
            Object(Matching,    "JSystem/JAudio/dsptask.c", extra_cflags=["-lang c++", "-O4", "-func_align 32"]),
            Object(Matching,    "JSystem/JAudio/osdsp.c", extra_cflags=["-lang c++", "-O4", "-func_align 32", "-str nopool"]),
            Object(Matching,    "JSystem/JAudio/osdsp_task.c", extra_cflags=["-lang c++", "-O4", "-func_align 32"]),
            Object(Matching,    "JSystem/JAudio/JAIAnimation.cpp"),
            Object(NonMatching, "JSystem/JAudio/JAIBasic.cpp"),
            Object(Matching,    "JSystem/JAudio/JAIBankWave.cpp"),
            Object(Matching,    "JSystem/JAudio/JAIConst.cpp"),
            Object(Matching,    "JSystem/JAudio/JAIDummyObject.cpp"),
            Object(Matching,    "JSystem/JAudio/JAIFx.cpp"),
            Object(Matching,    "JSystem/JAudio/JAIGlobalParameter.cpp"),
            Object(Matching,    "JSystem/JAudio/JAIInitData.cpp"),
            Object(NonMatching, "JSystem/JAudio/JAISeMgr.cpp"),
            Object(Matching,    "JSystem/JAudio/JAISequenceHeap.cpp"),
            Object(NonMatching, "JSystem/JAudio/JAISequenceMgr.cpp"),
            Object(NonMatching, "JSystem/JAudio/JAISound.cpp"),
            Object(NonMatching, "JSystem/JAudio/JAISoundTable.cpp"),
            Object(NonMatching, "JSystem/JAudio/JAIStreamMgr.cpp"),
            Object(Matching,    "JSystem/JAudio/JAISystemInterface.cpp"),
        ],
    ),
    JSystemLib(
        "JMessage",
        [
            Object(Matching,    "JSystem/JMessage/data.cpp"),
            Object(Matching,    "JSystem/JMessage/control.cpp"),
            Object(NonMatching, "JSystem/JMessage/processor.cpp"),
            Object(NonMatching, "JSystem/JMessage/resource.cpp"),
        ],
    ),
    DolphinLib(
        "gba",
        [
            Object(Matching,    "dolphin/gba/GBA.c"),
            Object(Matching,    "dolphin/gba/GBAGetProcessStatus.c"),
            Object(Matching,    "dolphin/gba/GBAJoyBoot.c"),
            Object(Matching,    "dolphin/gba/GBARead.c"),
            Object(Matching,    "dolphin/gba/GBAWrite.c"),
            Object(Matching,    "dolphin/gba/GBAXfer.c"),
        ],
    ),
    JSystemLib(
        "JAZelAudio",
        [
            Object(NonMatching, "JAZelAudio/JAIZelBasic.cpp"),
            Object(NonMatching, "JAZelAudio/JAIZelAnime.cpp"),
            Object(NonMatching, "JAZelAudio/JAIZelAtmos.cpp"),
            Object(NonMatching, "JAZelAudio/JAIZelInst.cpp"),
            Object(MatchingFor("GZLJ01", "GZLE01", "GZLP01"),    "JAZelAudio/JAIZelParam.cpp"),
            Object(NonMatching, "JAZelAudio/JAIZelCharVoiceTable.cpp"),
            Object(MatchingFor("GZLJ01", "GZLE01", "GZLP01"),    "JAZelAudio/JAIZelScene.cpp"),
            Object(Matching,    "JAZelAudio/JAIZelSound.cpp"),
        ],
        progress_category="game",
    ),
    DolphinLib(
        "gf",
        [
            Object(NonMatching, "dolphin/gf/GFGeometry.cpp"),
            Object(NonMatching, "dolphin/gf/GFLight.cpp"),
            Object(NonMatching, "dolphin/gf/GFPixel.cpp"),
            Object(NonMatching, "dolphin/gf/GFTev.cpp"),
            Object(NonMatching, "dolphin/gf/GFTransform.cpp"),
        ],
    ),
    JSystemLib(
        "JKernel",
        [
            Object(Matching,    "JSystem/JKernel/JKRHeap.cpp"),
            Object(Matching,    "JSystem/JKernel/JKRStdHeap.cpp"),
            Object(Matching,    "JSystem/JKernel/JKRExpHeap.cpp"),
            Object(Matching,    "JSystem/JKernel/JKRSolidHeap.cpp"),
            Object(Matching,    "JSystem/JKernel/JKRDisposer.cpp"),
            Object(Matching,    "JSystem/JKernel/JKRThread.cpp"),
            Object(Matching,    "JSystem/JKernel/JKRAram.cpp"),
            Object(Matching,    "JSystem/JKernel/JKRAramHeap.cpp"),
            Object(Matching,    "JSystem/JKernel/JKRAramBlock.cpp"),
            Object(Matching,    "JSystem/JKernel/JKRAramPiece.cpp"),
            Object(Matching,    "JSystem/JKernel/JKRAramStream.cpp"),
            Object(Matching,    "JSystem/JKernel/JKRFileLoader.cpp"),
            Object(Matching,    "JSystem/JKernel/JKRFileFinder.cpp"),
            Object(Matching,    "JSystem/JKernel/JKRFileCache.cpp"),
            Object(Matching,    "JSystem/JKernel/JKRArchivePub.cpp"),
            Object(Matching,    "JSystem/JKernel/JKRArchivePri.cpp"),
            Object(Matching,    "JSystem/JKernel/JKRMemArchive.cpp"),
            Object(Matching,    "JSystem/JKernel/JKRAramArchive.cpp"),
            Object(Matching,    "JSystem/JKernel/JKRDvdArchive.cpp"),
            Object(Matching,    "JSystem/JKernel/JKRCompArchive.cpp"),
            Object(Matching,    "JSystem/JKernel/JKRFile.cpp"),
            Object(Matching,    "JSystem/JKernel/JKRDvdFile.cpp"),
            Object(Matching,    "JSystem/JKernel/JKRDvdRipper.cpp"),
            Object(Matching,    "JSystem/JKernel/JKRDvdAramRipper.cpp", extra_cflags=['-pragma "nosyminline on"']),
            Object(Matching,    "JSystem/JKernel/JKRDecomp.cpp"),
        ],
    ),
    JSystemLib(
        "JSupport",
        [
            Object(Matching,    "JSystem/JSupport/JSUList.cpp"),
            Object(Matching,    "JSystem/JSupport/JSUInputStream.cpp"),
            Object(Matching,    "JSystem/JSupport/JSUMemoryStream.cpp"),
            Object(Matching,    "JSystem/JSupport/JSUFileStream.cpp"),
        ],
    ),
    JSystemLib(
        "JGadget",
        [
            Object(Matching,    "JSystem/JGadget/binary.cpp"),
            Object(Matching,    "JSystem/JGadget/linklist.cpp"),
            Object(Matching,    "JSystem/JGadget/std-vector.cpp"),
        ],
    ),
    JSystemLib(
        "JUtility",
        [
            Object(Matching,    "JSystem/JUtility/JUTCacheFont.cpp"),
            Object(Matching,    "JSystem/JUtility/JUTResource.cpp"),
            Object(Matching,    "JSystem/JUtility/JUTTexture.cpp"),
            Object(Matching,    "JSystem/JUtility/JUTPalette.cpp"),
            Object(Matching,    "JSystem/JUtility/JUTNameTab.cpp"),
            Object(Matching,    "JSystem/JUtility/JUTGraphFifo.cpp"),
            Object(Matching,    "JSystem/JUtility/JUTFont.cpp"),
            Object(Matching,    "JSystem/JUtility/JUTResFont.cpp"),
            Object(Matching,    "JSystem/JUtility/JUTDbPrint.cpp"),
            Object(Matching,    "JSystem/JUtility/JUTGamePad.cpp"),
            Object(Matching,    "JSystem/JUtility/JUTException.cpp"),
            Object(Matching,    "JSystem/JUtility/JUTDirectPrint.cpp"),
            Object(Matching,    "JSystem/JUtility/JUTAssert.cpp"),
            Object(Matching,    "JSystem/JUtility/JUTVideo.cpp"),
            Object(Equivalent,  "JSystem/JUtility/JUTXfb.cpp"), # Nondeterministic compiler bug, do not link
            Object(Matching,    "JSystem/JUtility/JUTFader.cpp"),
            Object(Matching,    "JSystem/JUtility/JUTProcBar.cpp"),
            Object(Matching,    "JSystem/JUtility/JUTConsole.cpp"),
            Object(Matching,    "JSystem/JUtility/JUTDirectFile.cpp"),
            Object(Matching,    "JSystem/JUtility/JUTGba.cpp"),
            Object(Matching,    "JSystem/JUtility/JUTFontData_Ascfont_fix12.cpp"), # Originally a .s file
        ],
    ),
    JSystemLib(
        "J2DGraph",
        [
            Object(Matching,    "JSystem/J2DGraph/J2DGrafContext.cpp"),
            Object(Matching,    "JSystem/J2DGraph/J2DOrthoGraph.cpp"),
            Object(Matching,    "JSystem/J2DGraph/J2DPrint.cpp"),
            Object(Matching,    "JSystem/J2DGraph/J2DPane.cpp"),
            Object(Matching,    "JSystem/J2DGraph/J2DScreen.cpp"),
            Object(Matching,    "JSystem/J2DGraph/J2DWindow.cpp"),
            Object(Matching,    "JSystem/J2DGraph/J2DPicture.cpp"),
            Object(Matching,    "JSystem/J2DGraph/J2DTextBox.cpp"),
        ],
    ),
    JSystemLib(
        "JRenderer",
        [
            Object(Matching,    "JSystem/JRenderer/JRenderer.cpp"),
        ],
    ),
    JSystemLib(
        "J3DGraphBase",
        [
            Object(Matching,    "JSystem/J3DGraphBase/J3DGD.cpp"),
            Object(Matching,    "JSystem/J3DGraphBase/J3DSys.cpp"),
            Object(Matching,    "JSystem/J3DGraphBase/J3DVertex.cpp"),
            Object(Matching,    "JSystem/J3DGraphBase/J3DTransform.cpp"),
            Object(Matching,    "JSystem/J3DGraphBase/J3DPacket.cpp"),
            Object(Matching,    "JSystem/J3DGraphBase/J3DShapeMtx.cpp", extra_cflags=['-pragma "nosyminline on"']),
            Object(Matching,    "JSystem/J3DGraphBase/J3DShape.cpp"),
            Object(Matching,    "JSystem/J3DGraphBase/J3DMaterial.cpp"),
            Object(NonMatching, "JSystem/J3DGraphBase/J3DMatBlock.cpp"),
            Object(Matching,    "JSystem/J3DGraphBase/J3DTevs.cpp"),
            Object(Matching,    "JSystem/J3DGraphBase/J3DDrawBuffer.cpp"),
        ],
    ),
    JSystemLib(
        "J3DGraphAnimator",
        [
            Object(Matching,    "JSystem/J3DGraphAnimator/J3DModelData.cpp"),
            Object(NonMatching, "JSystem/J3DGraphAnimator/J3DModel.cpp"),
            Object(Matching,    "JSystem/J3DGraphAnimator/J3DAnimation.cpp"),
            Object(Matching,    "JSystem/J3DGraphAnimator/J3DMaterialAnm.cpp"),
            Object(Matching,    "JSystem/J3DGraphAnimator/J3DVisibility.cpp"),
            Object(NonMatching, "JSystem/J3DGraphAnimator/J3DCluster.cpp"),
            Object(NonMatching, "JSystem/J3DGraphAnimator/J3DJoint.cpp"),
            Object(Matching,    "JSystem/J3DGraphAnimator/J3DNode.cpp"),
            Object(Matching,    "JSystem/J3DGraphAnimator/J3DMaterialAttach.cpp"),
        ],
    ),
    JSystemLib(
        "J3DGraphLoader",
        [
            Object(Matching,    "JSystem/J3DGraphLoader/J3DMaterialFactory.cpp"),
            Object(Matching,    "JSystem/J3DGraphLoader/J3DMaterialFactory_v21.cpp"),
            Object(Matching,    "JSystem/J3DGraphLoader/J3DClusterLoader.cpp"),
            Object(Matching,    "JSystem/J3DGraphLoader/J3DModelLoader.cpp"),
            Object(Matching,    "JSystem/J3DGraphLoader/J3DModelLoaderCalcSize.cpp"),
            Object(Matching,    "JSystem/J3DGraphLoader/J3DJointFactory.cpp"),
            Object(Matching,    "JSystem/J3DGraphLoader/J3DShapeFactory.cpp"),
            Object(Matching,    "JSystem/J3DGraphLoader/J3DAnmLoader.cpp"),
        ],
    ),
    JSystemLib(
        "JMath",
        [
            Object(Matching,    "JSystem/JMath/JMath.cpp"),
            Object(Matching,    "JSystem/JMath/random.cpp"),
        ],
    ),
    DolphinLib(
        "base",
        [
            Object(NonMatching, "dolphin/base/PPCArch.c"),
        ],
    ),
    DolphinLib(
        "os",
        [
            Object(Matching, "dolphin/os/__start.c"),
            Object(Matching, "dolphin/os/OS.c"),
            Object(Matching, "dolphin/os/OSAlarm.c"),
            Object(Matching, "dolphin/os/OSAlloc.c"),
            Object(Matching, "dolphin/os/OSArena.c"),
            Object(Matching, "dolphin/os/OSAudioSystem.c"),
            Object(Matching, "dolphin/os/OSCache.c"),
            Object(Matching, "dolphin/os/OSContext.c"),
            Object(Matching, "dolphin/os/OSError.c"),
            Object(Matching, "dolphin/os/OSFont.c"),
            Object(Matching, "dolphin/os/OSInterrupt.c"),
            Object(Matching, "dolphin/os/OSLink.c"),
            Object(Matching, "dolphin/os/OSMessage.c"),
            Object(Matching, "dolphin/os/OSMemory.c"),
            Object(Matching, "dolphin/os/OSMutex.c"),
            Object(Matching, "dolphin/os/OSReboot.c"),
            Object(Matching, "dolphin/os/OSReset.c"),
            Object(Matching, "dolphin/os/OSResetSW.c"),
            Object(Matching, "dolphin/os/OSRtc.c"),
            Object(Matching, "dolphin/os/OSSync.c"),
            Object(Matching, "dolphin/os/OSThread.c"),
            Object(Matching, "dolphin/os/OSTime.c"),
            Object(Matching, "dolphin/os/__ppc_eabi_init.cpp"),
        ],
    ),
    DolphinLib(
        "exi",
        [
            Object(NonMatching, "dolphin/exi/EXIBios.c"),
            Object(NonMatching, "dolphin/exi/EXIUart.c"),
        ],
    ),
    DolphinLib(
        "si",
        [
            Object(NonMatching, "dolphin/si/SIBios.c"),
            Object(NonMatching, "dolphin/si/SISamplingRate.c"),
        ],
    ),
    DolphinLib(
        "db",
        [
            Object(NonMatching, "dolphin/db/db.c"),
        ],
    ),
    DolphinLib(
        "mtx",
        [
            Object(Matching,    "dolphin/mtx/mtx.c"),
            Object(Matching,    "dolphin/mtx/mtxvec.c"),
            Object(Matching,    "dolphin/mtx/mtx44.c"),
            Object(Matching,    "dolphin/mtx/vec.c"),
            Object(Matching,    "dolphin/mtx/quat.c"),
        ],
    ),
    DolphinLib(
        "dvd",
        [
            Object(Matching, "dolphin/dvd/dvdlow.c"),
            Object(Matching, "dolphin/dvd/dvdfs.c"),
            Object(Matching, "dolphin/dvd/dvd.c"),
            Object(Matching, "dolphin/dvd/dvdqueue.c"),
            Object(Matching, "dolphin/dvd/dvderror.c"),
            Object(Matching, "dolphin/dvd/dvdidutils.c"),
            Object(Matching, "dolphin/dvd/dvdFatal.c"),
            Object(Matching, "dolphin/dvd/fstload.c"),
        ],
    ),
    DolphinLib(
        "vi",
        [
            Object(NonMatching, "dolphin/vi/vi.c"),
        ],
    ),
    DolphinLib(
        "pad",
        [
            Object(NonMatching, "dolphin/pad/Padclamp.c"),
            Object(NonMatching, "dolphin/pad/Pad.c"),
        ],
    ),
    DolphinLib(
        "ai",
        [
            Object(NonMatching, "dolphin/ai/ai.c"),
            Object(NonMatching, "dolphin/ar/ar.c"),
        ],
    ),
    DolphinLib(
        "ar",
        [
            Object(NonMatching, "dolphin/ar/arq.c"),
        ],
    ),
    DolphinLib(
        "dsp",
        [
            Object(NonMatching, "dolphin/dsp/dsp.c"),
            Object(NonMatching, "dolphin/dsp/dsp_debug.c"),
            Object(NonMatching, "dolphin/dsp/dsp_task.c"),
        ],
    ),
    DolphinLib(
        "card",
        [
            Object(NonMatching, "dolphin/card/CARDBios.c"),
            Object(NonMatching, "dolphin/card/CARDUnlock.c"),
            Object(NonMatching, "dolphin/card/CARDRdwr.c"),
            Object(NonMatching, "dolphin/card/CARDBlock.c"),
            Object(NonMatching, "dolphin/card/CARDDir.c"),
            Object(NonMatching, "dolphin/card/CARDCheck.c"),
            Object(NonMatching, "dolphin/card/CARDMount.c"),
            Object(NonMatching, "dolphin/card/CARDFormat.c"),
            Object(NonMatching, "dolphin/card/CARDOpen.c"),
            Object(NonMatching, "dolphin/card/CARDCreate.c"),
            Object(NonMatching, "dolphin/card/CARDRead.c"),
            Object(NonMatching, "dolphin/card/CARDWrite.c"),
            Object(NonMatching, "dolphin/card/CARDStat.c"),
            Object(NonMatching, "dolphin/card/CARDNet.c"),
        ],
    ),
    DolphinLib(
        "gx",
        [
            Object(NonMatching, "dolphin/gx/GXInit.c", extra_cflags=["-opt nopeephole"]),
            Object(Matching,    "dolphin/gx/GXFifo.c"),
            Object(NonMatching, "dolphin/gx/GXAttr.c"),
            Object(NonMatching, "dolphin/gx/GXMisc.c"),
            Object(NonMatching, "dolphin/gx/GXGeometry.c"),
            Object(NonMatching, "dolphin/gx/GXFrameBuf.c"),
            Object(NonMatching, "dolphin/gx/GXLight.c", extra_cflags=["-fp_contract off"]),
            Object(NonMatching, "dolphin/gx/GXTexture.c"),
            Object(NonMatching, "dolphin/gx/GXBump.c"),
            Object(NonMatching, "dolphin/gx/GXTev.c"),
            Object(NonMatching, "dolphin/gx/GXPixel.c"),
            Object(NonMatching, "dolphin/gx/GXStubs.c"),
            Object(Matching,    "dolphin/gx/GXDisplayList.c"),
            Object(NonMatching, "dolphin/gx/GXTransform.c", extra_cflags=["-fp_contract off"]),
            Object(Matching,    "dolphin/gx/GXPerf.c"),
        ],
    ),
    DolphinLib(
        "gd",
        [
            Object(NonMatching, "dolphin/gd/GDBase.c"),
            Object(NonMatching, "dolphin/gd/GDGeometry.c"),
        ],
    ),
    {
        "lib": "Runtime.PPCEABI.H",
        "mw_version": "GC/1.3",
        "cflags": cflags_runtime,
        "progress_category": "sdk",
        "host": False,
        "objects": [
            Object(Matching,    "PowerPC_EABI_Support/Runtime/Src/__mem.c"),
            Object(Matching,    "PowerPC_EABI_Support/Runtime/Src/__va_arg.c"),
            Object(Matching,    "PowerPC_EABI_Support/Runtime/Src/global_destructor_chain.c"),
            Object(Matching,    "PowerPC_EABI_Support/Runtime/Src/CPlusLibPPC.cp"),
            Object(NonMatching, "PowerPC_EABI_Support/Runtime/Src/NMWException.cp"),
            Object(Matching,    "PowerPC_EABI_Support/Runtime/Src/ptmf.c"),
            Object(Matching,    "PowerPC_EABI_Support/Runtime/Src/runtime.c"),
            Object(Matching,    "PowerPC_EABI_Support/Runtime/Src/__init_cpp_exceptions.cpp"),
            Object(Matching,    "PowerPC_EABI_Support/Runtime/Src/Gecko_ExceptionPPC.cp"),
            Object(Matching,    "PowerPC_EABI_Support/Runtime/Src/GCN_mem_alloc.c", extra_cflags=["-str reuse,nopool,readonly"]),
        ],
    },
    {
        "lib": "MSL_C",
        "mw_version": "GC/1.3",
        "cflags": cflags_runtime,
        "progress_category": "sdk",
        "host": False,
        "objects": [
            Object(Matching, "PowerPC_EABI_Support/MSL/MSL_C/MSL_Common/Src/abort_exit.c"),
            Object(Matching, "PowerPC_EABI_Support/MSL/MSL_C/MSL_Common/Src/alloc.c", extra_cflags=["-inline noauto"]),
            Object(Matching, "PowerPC_EABI_Support/MSL/MSL_C/MSL_Common/Src/errno.c"),
            Object(Matching, "PowerPC_EABI_Support/MSL/MSL_C/MSL_Common/Src/ansi_files.c"),
            Object(MatchingFor("GZLJ01", "GZLE01", "GZLP01"), "PowerPC_EABI_Support/MSL/MSL_C/MSL_Common_Embedded/Src/ansi_fp.c", extra_cflags=["-inline noauto"]),
            Object(Matching, "PowerPC_EABI_Support/MSL/MSL_C/MSL_Common/Src/arith.c"),
            Object(Matching, "PowerPC_EABI_Support/MSL/MSL_C/MSL_Common/Src/buffer_io.c"),
            Object(Matching, "PowerPC_EABI_Support/MSL/MSL_C/MSL_Common/Src/ctype.c"),
            Object(Matching, "PowerPC_EABI_Support/MSL/MSL_C/MSL_Common/Src/direct_io.c"),
            Object(Matching, "PowerPC_EABI_Support/MSL/MSL_C/MSL_Common/Src/file_io.c", extra_cflags=["-inline noauto"]),
            Object(Matching, "PowerPC_EABI_Support/MSL/MSL_C/MSL_Common/Src/FILE_POS.c"),
            Object(NonMatching, "PowerPC_EABI_Support/MSL/MSL_C/MSL_Common/Src/locale.c"), # Demo-only
            Object(MatchingFor("GZLJ01", "GZLE01", "GZLP01"), "PowerPC_EABI_Support/MSL/MSL_C/MSL_Common/Src/mbstring.c", extra_cflags=["-inline noauto"]),
            Object(Matching, "PowerPC_EABI_Support/MSL/MSL_C/MSL_Common/Src/mem.c"),
            Object(Matching, "PowerPC_EABI_Support/MSL/MSL_C/MSL_Common/Src/mem_funcs.c"),
            Object(Matching, "PowerPC_EABI_Support/MSL/MSL_C/MSL_Common/Src/misc_io.c"),
            Object(Matching, "PowerPC_EABI_Support/MSL/MSL_C/MSL_Common/Src/printf.c"),
            Object(Matching, "PowerPC_EABI_Support/MSL/MSL_C/MSL_Common/Src/float.c"),
            Object(MatchingFor("GZLJ01", "GZLE01", "GZLP01"), "PowerPC_EABI_Support/MSL/MSL_C/MSL_Common/Src/scanf.c"),
            Object(Matching, "PowerPC_EABI_Support/MSL/MSL_C/MSL_Common/Src/string.c"),
            Object(NonMatching, "PowerPC_EABI_Support/MSL/MSL_C/MSL_Common/Src/strtold.c"), # Demo-only
            Object(MatchingFor("GZLJ01", "GZLE01", "GZLP01"), "PowerPC_EABI_Support/MSL/MSL_C/MSL_Common/Src/strtoul.c"),
            Object(Matching, "PowerPC_EABI_Support/MSL/MSL_C/MSL_Common_Embedded/Src/uart_console_io.c"),
            Object(Matching, "PowerPC_EABI_Support/MSL/MSL_C/MSL_Common/Src/wchar_io.c"),
            Object(Matching, "PowerPC_EABI_Support/MSL/MSL_C/MSL_Common_Embedded/Math/Double_precision/e_acos.c"),
            Object(Matching, "PowerPC_EABI_Support/MSL/MSL_C/MSL_Common_Embedded/Math/Double_precision/e_asin.c"),
            Object(Matching, "PowerPC_EABI_Support/MSL/MSL_C/MSL_Common_Embedded/Math/Double_precision/e_atan2.c"),
            Object(Matching, "PowerPC_EABI_Support/MSL/MSL_C/MSL_Common_Embedded/Math/Double_precision/e_fmod.c"),
            Object(NonMatching, "PowerPC_EABI_Support/MSL/MSL_C/MSL_Common_Embedded/Math/Double_precision/e_pow.c"), # Demo-only
            Object(Matching, "PowerPC_EABI_Support/MSL/MSL_C/MSL_Common_Embedded/Math/Double_precision/e_rem_pio2.c"),
            Object(Matching, "PowerPC_EABI_Support/MSL/MSL_C/MSL_Common_Embedded/Math/Double_precision/k_cos.c"),
            Object(Matching, "PowerPC_EABI_Support/MSL/MSL_C/MSL_Common_Embedded/Math/Double_precision/k_rem_pio2.c"),
            Object(Matching, "PowerPC_EABI_Support/MSL/MSL_C/MSL_Common_Embedded/Math/Double_precision/k_sin.c"),
            Object(Matching, "PowerPC_EABI_Support/MSL/MSL_C/MSL_Common_Embedded/Math/Double_precision/k_tan.c"),
            Object(Matching, "PowerPC_EABI_Support/MSL/MSL_C/MSL_Common_Embedded/Math/Double_precision/s_atan.c"),
            Object(Matching, "PowerPC_EABI_Support/MSL/MSL_C/MSL_Common_Embedded/Math/Double_precision/s_copysign.c"),
            Object(Matching, "PowerPC_EABI_Support/MSL/MSL_C/MSL_Common_Embedded/Math/Double_precision/s_cos.c"),
            Object(Matching, "PowerPC_EABI_Support/MSL/MSL_C/MSL_Common_Embedded/Math/Double_precision/s_floor.c"),
            Object(Matching, "PowerPC_EABI_Support/MSL/MSL_C/MSL_Common_Embedded/Math/Double_precision/s_frexp.c"),
            Object(Matching, "PowerPC_EABI_Support/MSL/MSL_C/MSL_Common_Embedded/Math/Double_precision/s_ldexp.c"),
            Object(Matching, "PowerPC_EABI_Support/MSL/MSL_C/MSL_Common_Embedded/Math/Double_precision/s_modf.c"),
            Object(NonMatching, "PowerPC_EABI_Support/MSL/MSL_C/MSL_Common_Embedded/Math/Double_precision/s_nextafter.c"), # Demo-only
            Object(Matching, "PowerPC_EABI_Support/MSL/MSL_C/MSL_Common_Embedded/Math/Double_precision/s_sin.c"),
            Object(Matching, "PowerPC_EABI_Support/MSL/MSL_C/MSL_Common_Embedded/Math/Double_precision/s_tan.c"),
            Object(Matching, "PowerPC_EABI_Support/MSL/MSL_C/MSL_Common_Embedded/Math/Double_precision/w_acos.c"),
            Object(Matching, "PowerPC_EABI_Support/MSL/MSL_C/MSL_Common_Embedded/Math/Double_precision/w_asin.c"),
            Object(Matching, "PowerPC_EABI_Support/MSL/MSL_C/MSL_Common_Embedded/Math/Double_precision/w_atan2.c"),
            Object(Matching, "PowerPC_EABI_Support/MSL/MSL_C/MSL_Common_Embedded/Math/Double_precision/w_fmod.c"),
            Object(NonMatching, "PowerPC_EABI_Support/MSL/MSL_C/MSL_Common_Embedded/Math/Double_precision/w_pow.c"), # Demo-only
            Object(Matching, "PowerPC_EABI_Support/MSL/MSL_C/PPC_EABI/Src/math_ppc.c"),
        ],
    },
    {
        "lib": "TRK_MINNOW_DOLPHIN",
        "mw_version": "GC/1.3.2",
        "cflags": cflags_runtime,
        "progress_category": "sdk",
        "host": False,
        "objects": [
            Object(NonMatching, "TRK_MINNOW_DOLPHIN/Portable/mainloop.c"),
            Object(NonMatching, "TRK_MINNOW_DOLPHIN/Portable/nubevent.c"),
            Object(NonMatching, "TRK_MINNOW_DOLPHIN/Portable/nubinit.c"),
            Object(NonMatching, "TRK_MINNOW_DOLPHIN/Portable/msg.c"),
            Object(NonMatching, "TRK_MINNOW_DOLPHIN/Portable/msgbuf.c"),
            Object(NonMatching, "TRK_MINNOW_DOLPHIN/Portable/serpoll.c"),
            Object(NonMatching, "TRK_MINNOW_DOLPHIN/Portable/usr_put.c"),
            Object(NonMatching, "TRK_MINNOW_DOLPHIN/Portable/dispatch.c"),
            Object(NonMatching, "TRK_MINNOW_DOLPHIN/Portable/msghndlr.c"),
            Object(NonMatching, "TRK_MINNOW_DOLPHIN/Portable/support.c"),
            Object(NonMatching, "TRK_MINNOW_DOLPHIN/Portable/mutex_TRK.c"),
            Object(NonMatching, "TRK_MINNOW_DOLPHIN/Portable/notify.c"),
            Object(NonMatching, "TRK_MINNOW_DOLPHIN/ppc/Generic/flush_cache.c"),
            Object(NonMatching, "TRK_MINNOW_DOLPHIN/Portable/mem_TRK.c"),
            Object(NonMatching, "TRK_MINNOW_DOLPHIN/ppc/Generic/targimpl.c"),
            Object(NonMatching, "TRK_MINNOW_DOLPHIN/ppc/Export/targsupp.s"),
            Object(NonMatching, "TRK_MINNOW_DOLPHIN/ppc/Generic/__exception.c"),
            Object(NonMatching, "TRK_MINNOW_DOLPHIN/Os/dolphin/dolphin_trk.c"),
            Object(NonMatching, "TRK_MINNOW_DOLPHIN/ppc/Generic/mpc_7xx_603e.c"),
            Object(NonMatching, "TRK_MINNOW_DOLPHIN/Portable/main_TRK.c"),
            Object(NonMatching, "TRK_MINNOW_DOLPHIN/Os/dolphin/dolphin_trk_glue.c"),
            Object(NonMatching, "TRK_MINNOW_DOLPHIN/Os/dolphin/targcont.c"),
            Object(NonMatching, "TRK_MINNOW_DOLPHIN/Os/dolphin/target_options.c"),
            Object(NonMatching, "TRK_MINNOW_DOLPHIN/MetroTRK/Export/mslsupp.c"),
        ],
    },
    {
        "lib": "amcstubs",
        "mw_version": "GC/1.3.2",
        "cflags": cflags_runtime,
        "progress_category": "sdk",
        "host": False,
        "objects": [
            Object(NonMatching, "amcstubs/AmcExi2Stubs.c"),
        ],
    },
    {
        "lib": "OdemuExi2",
        "mw_version": "GC/1.3.2",
        "cflags": cflags_runtime,
        "progress_category": "sdk",
        "host": False,
        "objects": [
            Object(NonMatching, "OdemuExi2/DebuggerDriver.c"),
        ],
    },
    {
        "lib": "odenotstub",
        "mw_version": "GC/1.3.2",
        "cflags": cflags_runtime,
        "progress_category": "sdk",
        "host": False,
        "objects": [
            Object(NonMatching, "odenotstub/odenotstub.c"),
        ],
    },

    # Begin RELs
    {
        "lib": "REL",
        "mw_version": "GC/1.3.2",
        "cflags": cflags_rel,
        "progress_category": "sdk",
        "host": False,
        "objects": [
            Object(Matching, "REL/executor.c"),
            Object(
                Matching,
                "REL/global_destructor_chain.c",
                source="PowerPC_EABI_Support/Runtime/Src/global_destructor_chain.c",
            ),
        ],
    },
    Rel("f_pc_profile_lst", [Object(Matching, "f_pc/f_pc_profile_lst.cpp")]),
    ActorRel(MatchingFor("GZLJ01", "GZLE01", "GZLP01"),    "d_a_agbsw0", extra_cflags=['-pragma "nosyminline on"']),
    ActorRel(MatchingFor("GZLJ01", "GZLE01", "GZLP01"),    "d_a_andsw0"),
    ActorRel(Matching,    "d_a_andsw2"),
    ActorRel(MatchingFor("GZLJ01", "GZLE01", "GZLP01"),    "d_a_att", extra_cflags=['-pragma "nosyminline on"']),
    ActorRel(MatchingFor("GZLJ01", "GZLE01", "GZLP01"),    "d_a_bflower", extra_cflags=['-pragma "nosyminline on"']),
    ActorRel(MatchingFor("GZLJ01", "GZLE01", "GZLP01"),    "d_a_bita", extra_cflags=['-pragma "nosyminline on"']),
    ActorRel(Matching,    "d_a_branch"),
    ActorRel(NonMatching, "d_a_bridge"),
    ActorRel(NonMatching, "d_a_coming2", extra_cflags=['-pragma "nosyminline on"']),
    ActorRel(Matching, "d_a_coming3", extra_cflags=['-pragma "nosyminline on"']),
    ActorRel(Matching, "d_a_demo_dk"),
    ActorRel(Matching, "d_a_demo_kmm"),
    ActorRel(Equivalent, "d_a_door10", extra_cflags=['-pragma "nosyminline on"']),
    ActorRel(Matching,    "d_a_dr"),
    ActorRel(Equivalent, "d_a_dr2"),
    ActorRel(Matching, "d_a_ep", extra_cflags=['-pragma "nosyminline on"']),
    ActorRel(MatchingFor("GZLJ01", "GZLE01", "GZLP01"),    "d_a_floor"),
    ActorRel(Matching,    "d_a_grass"),
    ActorRel(MatchingFor("GZLJ01", "GZLE01", "GZLP01"),    "d_a_hitobj", extra_cflags=['-pragma "nosyminline on"']),
    ActorRel(MatchingFor("GZLJ01", "GZLE01", "GZLP01"),    "d_a_hot_floor", extra_cflags=['-pragma "nosyminline on"']),
    ActorRel(MatchingFor("GZLJ01", "GZLE01", "GZLP01"),    "d_a_ikari"),
    ActorRel(MatchingFor("GZLJ01", "GZLE01", "GZLP01"),    "d_a_jbo", extra_cflags=['-pragma "nosyminline on"']),
    ActorRel(MatchingFor("GZLJ01", "GZLE01", "GZLP01"),    "d_a_kaji"),
    ActorRel(Equivalent, "d_a_kanban", extra_cflags=['-pragma "nosyminline on"']), # weak func order
    ActorRel(Matching, "d_a_ki", extra_cflags=['-pragma "nosyminline on"']),
    ActorRel(Matching, "d_a_knob00"),
    ActorRel(MatchingFor("GZLJ01", "GZLE01", "GZLP01"),   "d_a_kui"),
    ActorRel(Matching,    "d_a_kytag00"),
    ActorRel(Matching,    "d_a_kytag01"),
    ActorRel(Matching,    "d_a_kytag02"),
    ActorRel(Matching,    "d_a_kytag03"),
    ActorRel(Matching,    "d_a_kytag04"),
    ActorRel(Matching,    "d_a_kytag05"),
    ActorRel(Matching,    "d_a_kytag06"),
    ActorRel(Matching,    "d_a_kytag07"),
    ActorRel(MatchingFor("GZLJ01", "GZLE01", "GZLP01"),    "d_a_lamp", extra_cflags=['-sym off']),
    ActorRel(NonMatching, "d_a_lod_bg"),
    ActorRel(MatchingFor("GZLJ01", "GZLE01", "GZLP01"),    "d_a_lwood"),
    ActorRel(MatchingFor("GZLJ01", "GZLE01", "GZLP01"),    "d_a_magma"),
    ActorRel(NonMatching, "d_a_majuu_flag", extra_cflags=['-pragma "nosyminline on"']),
    ActorRel(MatchingFor("GZLJ01", "GZLE01", "GZLP01"), "d_a_mdoor", extra_cflags=['-pragma "nosyminline on"']),
    ActorRel(MatchingFor("D44J01"), "d_a_msw", extra_cflags=['-pragma "nosyminline on"']),
    ActorRel(MatchingFor("GZLJ01", "GZLE01", "GZLP01"),    "d_a_mtoge"),
    ActorRel(MatchingFor("GZLJ01", "GZLE01", "GZLP01"),    "d_a_obj_AjavW", extra_cflags=['-pragma "nosyminline on"']),
    ActorRel(Matching,    "d_a_obj_Ygush00", extra_cflags=['-pragma "nosyminline on"']),
    ActorRel(MatchingFor("GZLJ01", "GZLE01", "GZLP01"),    "d_a_obj_akabe"),
    ActorRel(MatchingFor("GZLJ01", "GZLE01", "GZLP01"),    "d_a_obj_barrel", extra_cflags=['-pragma "nosyminline on"']),
    ActorRel(MatchingFor("GZLJ01", "GZLE01", "GZLP01"), "d_a_obj_barrel2", extra_cflags=['-pragma "nosyminline on"']),
    ActorRel(MatchingFor("GZLJ01", "GZLE01", "GZLP01"),    "d_a_obj_bscurtain", extra_cflags=['-pragma "nosyminline on"']),
    ActorRel(Matching,    "d_a_obj_cafelmp"),
    ActorRel(NonMatching, "d_a_obj_coming"),
    ActorRel(Matching, "d_a_obj_demo_barrel"),
    ActorRel(MatchingFor("GZLJ01", "GZLE01", "GZLP01"),    "d_a_obj_doguu", extra_cflags=['-pragma "nosyminline on"']),
    ActorRel(MatchingFor("GZLJ01", "GZLE01", "GZLP01"),    "d_a_obj_doguu_demo"),
    ActorRel(MatchingFor("GZLJ01", "GZLE01", "GZLP01"),    "d_a_obj_gryw00", extra_cflags=['-pragma "nosyminline on"']),
    ActorRel(Matching,    "d_a_obj_hfuck1", extra_cflags=['-pragma "nosyminline on"']),
    ActorRel(MatchingFor("GZLJ01", "GZLE01", "GZLP01"),    "d_a_obj_hole", extra_cflags=['-pragma "nosyminline on"']),
<<<<<<< HEAD
    ActorRel(NonMatching, "d_a_obj_ice"),
    ActorRel(NonMatching, "d_a_obj_ikada", extra_cflags=['-pragma "nosyminline on"']),
=======
    ActorRel(Matching, "d_a_obj_ice", extra_cflags=['-pragma "nosyminline on"']),
    ActorRel(NonMatching, "d_a_obj_ikada"),
>>>>>>> 6274db3a
    ActorRel(MatchingFor("GZLJ01", "GZLE01", "GZLP01"),    "d_a_obj_kanat"),
    ActorRel(NonMatching, "d_a_obj_leaves"),
    ActorRel(NonMatching, "d_a_obj_lpalm"),
    ActorRel(MatchingFor("GZLJ01", "GZLE01", "GZLP01"),    "d_a_obj_monument"),
    ActorRel(MatchingFor("GZLJ01", "GZLE01", "GZLP01"),    "d_a_obj_movebox", extra_cflags=['-pragma "nosyminline on"']),
    ActorRel(NonMatching, "d_a_obj_mshokki"),
    ActorRel(NonMatching, "d_a_obj_ohatch"),
    ActorRel(NonMatching, "d_a_obj_otble"),
    ActorRel(MatchingFor("GZLJ01", "GZLE01", "GZLP01"),    "d_a_obj_pbco"),
    ActorRel(NonMatching, "d_a_obj_pirateship"),
    ActorRel(MatchingFor("GZLJ01", "GZLE01", "GZLP01"),    "d_a_obj_quake"),
    ActorRel(NonMatching, "d_a_obj_rcloud"),
    ActorRel(MatchingFor("GZLJ01", "GZLE01", "GZLP01"),    "d_a_obj_roten", extra_cflags=['-pragma "nosyminline on"']),
    ActorRel(MatchingFor("GZLJ01", "GZLE01", "GZLP01"),    "d_a_obj_shelf"),
    ActorRel(MatchingFor("GZLJ01", "GZLE01", "GZLP01"),    "d_a_obj_shmrgrd", extra_cflags=["-sym off"]),
    ActorRel(MatchingFor("GZLJ01", "GZLE01", "GZLP01"),    "d_a_obj_swpush", extra_cflags=['-pragma "nosyminline on"']),
    ActorRel(Matching,    "d_a_obj_table"),
    ActorRel(NonMatching, "d_a_obj_tenmado"),
    ActorRel(NonMatching, "d_a_obj_tide"),
    ActorRel(Matching,    "d_a_obj_timer"),
    ActorRel(Equivalent,  "d_a_obj_toripost", extra_cflags=['-pragma "nosyminline on"']), # weak func order
    ActorRel(NonMatching, "d_a_obj_tousekiki"),
    ActorRel(NonMatching, "d_a_obj_warpt"),
    ActorRel(Matching,    "d_a_obj_wood", extra_cflags=['-pragma "nosyminline on"']),
    ActorRel(Equivalent,  "d_a_pirate_flag"), # weak func order
    ActorRel(Equivalent,  "d_a_race_item", extra_cflags=['-pragma "nosyminline on"']), # weak func order
    ActorRel(Equivalent,  "d_a_rd", extra_cflags=['-pragma "nosyminline on"']), # weak func order
    ActorRel(Matching,    "d_a_rectangle"),
    ActorRel(NonMatching, "d_a_salvage"),
    ActorRel(NonMatching, "d_a_sbox"),
    ActorRel(NonMatching, "d_a_sk"),
    ActorRel(NonMatching, "d_a_sk2"),
    ActorRel(Matching,    "d_a_spotbox"),
    ActorRel(NonMatching, "d_a_ssk"),
    ActorRel(NonMatching, "d_a_stone"),
    ActorRel(NonMatching, "d_a_stone2"),
    ActorRel(Matching,    "d_a_swc00"),
    ActorRel(Equivalent,  "d_a_swhit0", extra_cflags=['-pragma "nosyminline on"']), # weak func order
    ActorRel(Matching,    "d_a_swtdoor"),
    ActorRel(Equivalent,  "d_a_tag_attention", extra_cflags=['-pragma "nosyminline on"']), # weak func order
    ActorRel(NonMatching, "d_a_tag_ba1"),
    ActorRel(Matching,    "d_a_tag_event"),
    ActorRel(Matching,    "d_a_tag_evsw", extra_cflags=['-pragma "nosyminline on"']),
    ActorRel(MatchingFor("GZLJ01", "GZLE01", "GZLP01"),    "d_a_tag_ghostship"),
    ActorRel(NonMatching, "d_a_tag_hint"),
    ActorRel(Matching,    "d_a_tag_kb_item"),
    ActorRel(Equivalent, "d_a_tag_kk1", extra_cflags=['-pragma "nosyminline on"']), # weak func order
    ActorRel(NonMatching, "d_a_tag_light"),
    ActorRel(Matching,    "d_a_tag_msg"),
    ActorRel(Matching, "d_a_tag_photo"),
    ActorRel(Matching,    "d_a_tag_waterlevel"),
    ActorRel(Matching,    "d_a_tama", extra_cflags=['-pragma "nosyminline on"']),
    ActorRel(MatchingFor("GZLJ01", "GZLE01", "GZLP01"),    "d_a_tbox", extra_cflags=['-pragma "nosyminline on"']),
    ActorRel(Matching,    "d_a_tpota", extra_cflags=['-pragma "nosyminline on"']),
    ActorRel(NonMatching, "d_a_tsubo"),
    ActorRel(NonMatching, "d_a_warpdm20"),
    ActorRel(NonMatching, "d_a_warphr"),
    ActorRel(MatchingFor("GZLJ01", "GZLE01", "GZLP01"),    "d_a_wbird"),
    ActorRel(NonMatching, "d_a_ykgr"),
    ActorRel(Matching,    "d_a_alldie"),
    ActorRel(Matching,    "d_a_am", extra_cflags=['-pragma "nosyminline on"']),
    ActorRel(MatchingFor("GZLJ01", "GZLE01", "GZLP01"),    "d_a_am2", extra_cflags=["-sym off"]),
    ActorRel(Matching,    "d_a_amiprop", extra_cflags=['-pragma "nosyminline on"']),
    ActorRel(MatchingFor("GZLJ01", "GZLE01", "GZLP01"),    "d_a_arrow_iceeff", extra_cflags=['-pragma "nosyminline on"']),
    ActorRel(MatchingFor("GZLJ01", "GZLE01", "GZLP01"),    "d_a_arrow_lighteff", extra_cflags=['-pragma "nosyminline on"']),
    ActorRel(NonMatching, "d_a_beam"),
    ActorRel(NonMatching, "d_a_boko"),
    ActorRel(NonMatching, "d_a_canon"),
    ActorRel(NonMatching, "d_a_cc"),
    ActorRel(NonMatching, "d_a_dai"),
    ActorRel(MatchingFor("GZLJ01", "GZLE01", "GZLP01"),    "d_a_demo_item", extra_cflags=['-pragma "nosyminline on"']),
    ActorRel(NonMatching, "d_a_door12"),
    ActorRel(Matching,    "d_a_fallrock", extra_cflags=['-pragma "nosyminline on"']),
    ActorRel(Matching,    "d_a_ff", extra_cflags=['-pragma "nosyminline on"']),
    ActorRel(NonMatching, "d_a_gy_ctrl"),
    ActorRel(NonMatching, "d_a_himo3"),
    ActorRel(NonMatching, "d_a_hmlif"),
    ActorRel(MatchingFor("GZLJ01", "GZLE01", "GZLP01"),   "d_a_hys", extra_cflags=['-pragma "nosyminline on"']),
    ActorRel(NonMatching, "d_a_kamome"),
    ActorRel(NonMatching, "d_a_kamome2"), # Demo-only
    ActorRel(NonMatching, "d_a_kantera"),
    ActorRel(NonMatching, "d_a_kn"),
    ActorRel(NonMatching, "d_a_kokiie"),
    ActorRel(MatchingFor("GZLJ01", "GZLE01", "GZLP01"),    "d_a_ks", extra_cflags=["-sym off"]),
    ActorRel(NonMatching, "d_a_kt"), # regalloc, weak func order
    ActorRel(NonMatching, "d_a_mflft"),
    ActorRel(NonMatching, "d_a_npc_cb1"),
    ActorRel(NonMatching, "d_a_npc_md"),
    ActorRel(NonMatching, "d_a_npc_so"),
    ActorRel(NonMatching, "d_a_nzg"),
    ActorRel(NonMatching, "d_a_obj_aygr"),
    ActorRel(NonMatching, "d_a_obj_balancelift"),
    ActorRel(Equivalent,  "d_a_obj_barrier", extra_cflags=['-pragma "nosyminline on"']), # weak func order
    ActorRel(NonMatching, "d_a_obj_bemos"),
    ActorRel(Matching,    "d_a_obj_canon", extra_cflags=["-sym off"]),
    ActorRel(NonMatching, "d_a_obj_eff"),
    ActorRel(NonMatching, "d_a_obj_magmarock"),
    ActorRel(NonMatching, "d_a_obj_majyuu_door"),
    ActorRel(NonMatching, "d_a_obj_stair"),
    ActorRel(NonMatching, "d_a_obj_swflat"),
    ActorRel(MatchingFor("GZLJ01", "GZLE01", "GZLP01"),    "d_a_obj_swhammer", extra_cflags=['-pragma "nosyminline on"']),
    ActorRel(MatchingFor("GZLJ01", "GZLE01", "GZLP01"),    "d_a_obj_swheavy"),
    ActorRel(NonMatching, "d_a_obj_swlight"),
    ActorRel(NonMatching, "d_a_oq"),
    ActorRel(Equivalent,  "d_a_pedestal", extra_cflags=['-pragma "nosyminline on"']), # weak func order
    ActorRel(NonMatching, "d_a_saku"),
    ActorRel(Matching,    "d_a_seatag"),
    ActorRel(MatchingFor("GZLJ01", "GZLE01", "GZLP01"),    "d_a_shand", extra_cflags=['-pragma "nosyminline on"']),
    ActorRel(NonMatching, "d_a_ship", extra_cflags=['-pragma "nosyminline on"']),
    ActorRel(Equivalent,  "d_a_shop_item"), # weak func order
    ActorRel(MatchingFor("GZLJ01", "GZLE01", "GZLP01"),    "d_a_sie_flag", extra_cflags=['-pragma "nosyminline on"']),
    ActorRel(NonMatching, "d_a_sitem"),
    ActorRel(NonMatching, "d_a_ss"),
    ActorRel(NonMatching, "d_a_sss"),
    ActorRel(MatchingFor("GZLJ01", "GZLE01", "GZLP01"),    "d_a_syan", extra_cflags=['-pragma "nosyminline on"']),
    ActorRel(NonMatching, "d_a_tag_md_cb"),
    ActorRel(NonMatching, "d_a_tag_mk"),
    ActorRel(Matching,    "d_a_tag_so"),
    ActorRel(MatchingFor("GZLJ01", "GZLE01", "GZLP01"),    "d_a_tornado", extra_cflags=['-pragma "nosyminline on"']),
    ActorRel(NonMatching, "d_a_warpf"),
    ActorRel(NonMatching, "d_a_wind_tag"),
    ActorRel(Matching,    "d_a_acorn_leaf", extra_cflags=['-pragma "nosyminline on"']),
    ActorRel(Matching,    "d_a_atdoor"),
    ActorRel(MatchingFor("GZLJ01", "GZLE01", "GZLP01"),    "d_a_auction", extra_cflags=['-pragma "nosyminline on"']),
    ActorRel(MatchingFor("GZLJ01", "GZLE01", "GZLP01"), "d_a_bb", extra_cflags=['-pragma "nosyminline on"']),
    ActorRel(NonMatching, "d_a_bdk"),
    ActorRel(NonMatching, "d_a_bdkobj"),
    ActorRel(NonMatching, "d_a_bgn"),
    ActorRel(NonMatching, "d_a_bgn2"),
    ActorRel(NonMatching, "d_a_bgn3"),
    ActorRel(NonMatching, "d_a_bigelf"),
    ActorRel(MatchingFor("GZLJ01", "GZLE01", "GZLP01"),    "d_a_bk", extra_cflags=["-sym off"]),
    ActorRel(NonMatching, "d_a_bl"),
    ActorRel(NonMatching, "d_a_bmd"),
    ActorRel(NonMatching, "d_a_bmdfoot"),
    ActorRel(NonMatching, "d_a_bmdhand"),
    ActorRel(NonMatching, "d_a_bo"),
    ActorRel(Matching,    "d_a_boss_item"),
    ActorRel(NonMatching, "d_a_bpw"),
    ActorRel(NonMatching, "d_a_bst", extra_cflags=["-sym off"]),
    ActorRel(NonMatching, "d_a_btd"),
    ActorRel(NonMatching, "d_a_bwd"),
    ActorRel(Equivalent,  "d_a_bwdg", extra_cflags=['-pragma "nosyminline on"']), # weak func order
    ActorRel(NonMatching, "d_a_bwds"),
    ActorRel(NonMatching, "d_a_daiocta"),
    ActorRel(NonMatching, "d_a_daiocta_eye"),
    ActorRel(Matching,    "d_a_deku_item", extra_cflags=['-pragma "nosyminline on"']),
    ActorRel(NonMatching, "d_a_dk"),
    ActorRel(Matching,    "d_a_dummy"),
    ActorRel(NonMatching, "d_a_fallrock_tag"),
    ActorRel(MatchingFor("GZLJ01", "GZLE01", "GZLP01"),    "d_a_fan", extra_cflags=['-pragma "nosyminline on"']),
    ActorRel(MatchingFor("GZLJ01", "GZLE01", "GZLP01"),    "d_a_fganon", extra_cflags=['-pragma "nosyminline on"']),
    ActorRel(NonMatching, "d_a_fgmahou"),
    ActorRel(Matching,    "d_a_fire", extra_cflags=['-pragma "nosyminline on"']),
    ActorRel(NonMatching, "d_a_fm"),
    ActorRel(NonMatching, "d_a_gm"),
    ActorRel(NonMatching, "d_a_gnd"),
    ActorRel(NonMatching, "d_a_goal_flag"),
    ActorRel(NonMatching, "d_a_gy"),
    ActorRel(NonMatching, "d_a_icelift"),
    ActorRel(NonMatching, "d_a_kb"),
    ActorRel(NonMatching, "d_a_kddoor"),
    ActorRel(MatchingFor("GZLJ01", "GZLE01", "GZLP01"),   "d_a_kita", extra_cflags=['-pragma "sym off"']),
    ActorRel(NonMatching, "d_a_klft"),
    ActorRel(NonMatching, "d_a_kmon"),
    ActorRel(MatchingFor("GZLJ01", "GZLE01", "GZLP01"),    "d_a_komore", extra_cflags=['-pragma "nosyminline on"']),
    ActorRel(MatchingFor("GZLJ01", "GZLE01", "GZLP01"),    "d_a_lbridge", extra_cflags=['-pragma "nosyminline on"']),
    ActorRel(MatchingFor("GZLJ01", "GZLE01", "GZLP01"),    "d_a_leaflift", extra_cflags=['-pragma "nosyminline on"']),
    ActorRel(NonMatching, "d_a_lstair"),
    ActorRel(Matching,    "d_a_machine", extra_cflags=['-sym off']),
    ActorRel(NonMatching, "d_a_mant"),
    ActorRel(MatchingFor("GZLJ01", "GZLE01", "GZLP01"),    "d_a_mbdoor"),
    ActorRel(NonMatching, "d_a_mgameboard"),
    ActorRel(Matching,    "d_a_mmusic"),
    ActorRel(NonMatching, "d_a_mo2"),
    ActorRel(NonMatching, "d_a_mozo"),
    ActorRel(NonMatching, "d_a_mt"),
    ActorRel(NonMatching, "d_a_npc_ac1"),
    ActorRel(NonMatching, "d_a_npc_ah"),
    ActorRel(NonMatching, "d_a_npc_aj1"),
    ActorRel(NonMatching, "d_a_npc_auction"),
    ActorRel(NonMatching, "d_a_npc_ba1"),
    ActorRel(NonMatching, "d_a_npc_bj1"),
    ActorRel(NonMatching, "d_a_npc_bm1"),
    ActorRel(NonMatching, "d_a_npc_bmcon1"),
    ActorRel(NonMatching, "d_a_npc_bms1"),
    ActorRel(Equivalent,  "d_a_npc_bmsw", extra_cflags=['-sym off']),
    ActorRel(NonMatching, "d_a_npc_bs1"), # regalloc, weak func order
    ActorRel(Equivalent,  "d_a_npc_btsw", extra_cflags=['-pragma "nosyminline on"']), # weak func order
    ActorRel(Equivalent,  "d_a_npc_btsw2", extra_cflags=['-pragma "nosyminline on"']), # weak func order
    ActorRel(NonMatching, "d_a_npc_co1"),
    ActorRel(NonMatching, "d_a_npc_de1"),
    ActorRel(NonMatching, "d_a_npc_ds1"),
    ActorRel(NonMatching, "d_a_npc_gk1"),
    ActorRel(NonMatching, "d_a_npc_gp1"),
    ActorRel(NonMatching, "d_a_npc_hi1"),
    ActorRel(NonMatching, "d_a_npc_ho"),
    ActorRel(NonMatching, "d_a_npc_hr"),
    ActorRel(NonMatching, "d_a_npc_jb1"),
    ActorRel(NonMatching, "d_a_npc_ji1", extra_cflags=['-pragma "nosyminline on"']),
    ActorRel(Equivalent,  "d_a_npc_kamome", extra_cflags=['-pragma "nosyminline on"']), # weak func order
    ActorRel(NonMatching, "d_a_npc_kf1"),
    ActorRel(NonMatching, "d_a_npc_kg1"),
    ActorRel(NonMatching, "d_a_npc_kg2"),
    ActorRel(NonMatching, "d_a_npc_kk1"),
    ActorRel(Equivalent, "d_a_npc_km1", extra_cflags=['-pragma "nosyminline on"']), # weak func order
    ActorRel(NonMatching, "d_a_npc_ko1"),
    ActorRel(NonMatching, "d_a_npc_kp1"),
    ActorRel(NonMatching, "d_a_npc_ls1"),
    ActorRel(NonMatching, "d_a_npc_mk"),
    ActorRel(NonMatching, "d_a_npc_mn"),
    ActorRel(NonMatching, "d_a_npc_mt"),
    ActorRel(Equivalent,  "d_a_npc_nz", extra_cflags=['-pragma "nosyminline on"']), # weak func order
    ActorRel(NonMatching, "d_a_npc_ob1"),
    ActorRel(Equivalent,  "d_a_npc_os", extra_cflags=['-pragma "nosyminline on"']), # weak func order
    ActorRel(NonMatching, "d_a_npc_p1"),
    ActorRel(NonMatching, "d_a_npc_p2"),
    ActorRel(NonMatching, "d_a_npc_people", extra_cflags=['-pragma "nosyminline on"']), # regalloc, weak func order
    ActorRel(NonMatching, "d_a_npc_pf1"),
    ActorRel(Equivalent, "d_a_npc_photo", extra_cflags=['-pragma "nosyminline on"']),
    ActorRel(NonMatching, "d_a_npc_pm1"),
    ActorRel(Equivalent,  "d_a_npc_roten", extra_cflags=['-pragma "nosyminline on"']), # weak func order
    ActorRel(NonMatching, "d_a_npc_rsh1"),
    ActorRel(NonMatching, "d_a_npc_sarace"),
    ActorRel(NonMatching, "d_a_npc_sv"),
    ActorRel(NonMatching, "d_a_npc_tc"),
    ActorRel(NonMatching, "d_a_npc_tt"),
    ActorRel(NonMatching, "d_a_npc_uk"),
    ActorRel(NonMatching, "d_a_npc_ym1"),
    ActorRel(NonMatching, "d_a_npc_yw1"),
    ActorRel(NonMatching, "d_a_npc_zk1"),
    ActorRel(NonMatching, "d_a_npc_zl1"),
    ActorRel(NonMatching, "d_a_nz"),
    ActorRel(NonMatching, "d_a_obj_Itnak"),
    ActorRel(NonMatching, "d_a_obj_Vds"),
    ActorRel(MatchingFor("GZLJ01", "GZLE01", "GZLP01"),    "d_a_obj_Vteng", extra_cflags=['-pragma "nosyminline on"']),
    ActorRel(NonMatching, "d_a_obj_YLzou"),
    ActorRel(MatchingFor("GZLJ01", "GZLE01", "GZLP01"),    "d_a_obj_Yboil", extra_cflags=['-pragma "nosyminline on"']),
    ActorRel(MatchingFor("GZLJ01", "GZLE01", "GZLP01"),    "d_a_obj_adnno"),
    ActorRel(NonMatching, "d_a_obj_ajav"),
    ActorRel(NonMatching, "d_a_obj_apzl"),
    ActorRel(NonMatching, "d_a_obj_ashut"),
    ActorRel(NonMatching, "d_a_obj_auzu"),
    ActorRel(NonMatching, "d_a_obj_buoyflag"),
    ActorRel(NonMatching, "d_a_obj_buoyrace"),
    ActorRel(Matching,    "d_a_obj_correct"),
    ActorRel(MatchingFor("GZLJ01", "GZLE01", "GZLP01"),    "d_a_obj_dmgroom", extra_cflags=['-pragma "nosyminline on"']),
    ActorRel(Matching,    "d_a_obj_dragonhead", extra_cflags=['-pragma "nosyminline on"']),
    ActorRel(NonMatching, "d_a_obj_drift"),
    ActorRel(MatchingFor("GZLJ01", "GZLE01", "GZLP01"),    "d_a_obj_eayogn"),
    ActorRel(Matching,    "d_a_obj_ebomzo", extra_cflags=['-pragma "nosyminline on"']),
    ActorRel(NonMatching, "d_a_obj_ekskz"),
    ActorRel(MatchingFor("GZLJ01", "GZLE01", "GZLP01"),    "d_a_obj_eskban", extra_cflags=['-pragma "nosyminline on"']),
    ActorRel(MatchingFor("GZLJ01", "GZLE01", "GZLP01"),    "d_a_obj_ferris", extra_cflags=['-pragma "nosyminline on"']),
    ActorRel(MatchingFor("GZLJ01", "GZLE01", "GZLP01"), "d_a_obj_figure", extra_cflags=['-pragma "nosyminline on"']),
    ActorRel(NonMatching, "d_a_obj_firewall"),
    ActorRel(NonMatching, "d_a_obj_flame"),
    ActorRel(NonMatching, "d_a_obj_ftree"),
    ActorRel(MatchingFor("GZLJ01", "GZLE01", "GZLP01"),    "d_a_obj_ganonbed", extra_cflags=['-pragma "nosyminline on"']),
    ActorRel(MatchingFor("GZLJ01", "GZLE01", "GZLP01"),    "d_a_obj_gaship", extra_cflags=['-pragma "nosyminline on"']),
    ActorRel(MatchingFor("GZLJ01", "GZLE01", "GZLP01"),    "d_a_obj_gaship2"),
    ActorRel(NonMatching, "d_a_obj_gnnbtltaki"),
    ActorRel(NonMatching, "d_a_obj_gnndemotakie"),
    ActorRel(NonMatching, "d_a_obj_gnndemotakis"),
    ActorRel(MatchingFor("GZLJ01", "GZLE01", "GZLP01"),    "d_a_obj_gong"),
    ActorRel(NonMatching, "d_a_obj_gtaki"),
    ActorRel(NonMatching, "d_a_obj_hami2"),
    ActorRel(Matching, "d_a_obj_hami3"),
    ActorRel(Matching,    "d_a_obj_hami4"),
    ActorRel(Equivalent,  "d_a_obj_hat"), # weak func order
    ActorRel(Matching,    "d_a_obj_hbrf1"),
    ActorRel(NonMatching, "d_a_obj_hcbh"),
    ActorRel(Equivalent,  "d_a_obj_hha"), # weak func order
    ActorRel(NonMatching, "d_a_obj_hlift"),
    ActorRel(Matching,    "d_a_obj_homen", extra_cflags=['-pragma "nosyminline on"']),
    ActorRel(MatchingFor("GZLJ01", "GZLE01", "GZLP01"),    "d_a_obj_homensmoke", extra_cflags=['-pragma "nosyminline on"']),
    ActorRel(NonMatching, "d_a_obj_hsehi1"),
    ActorRel(NonMatching, "d_a_obj_htetu1"),
    ActorRel(MatchingFor("GZLJ01", "GZLE01", "GZLP01"),    "d_a_obj_iceisland", extra_cflags=['-pragma "nosyminline on"']),
    ActorRel(NonMatching, "d_a_obj_jump"),
    ActorRel(NonMatching, "d_a_obj_kanoke"),
    ActorRel(Matching,    "d_a_obj_ladder", extra_cflags=['-pragma "nosyminline on"']),
    ActorRel(NonMatching, "d_a_obj_light"),
    ActorRel(NonMatching, "d_a_obj_mkie"),
    ActorRel(Matching,    "d_a_obj_mkiek", extra_cflags=['-pragma "nosyminline on"']),
    ActorRel(MatchingFor("GZLJ01", "GZLE01", "GZLP01"),    "d_a_obj_mknjd", extra_cflags=['-pragma "nosyminline on"']),
    ActorRel(NonMatching, "d_a_obj_mmrr"),
    ActorRel(NonMatching, "d_a_obj_msdan"),
    ActorRel(NonMatching, "d_a_obj_msdan2"),
    ActorRel(NonMatching, "d_a_obj_msdan_sub"),
    ActorRel(NonMatching, "d_a_obj_msdan_sub2"),
    ActorRel(Matching,    "d_a_obj_mtest", extra_cflags=['-pragma "nosyminline on"']),
    ActorRel(Matching,    "d_a_obj_nest"),
    ActorRel(MatchingFor("GZLJ01", "GZLE01", "GZLP01"),    "d_a_obj_ojtree"),
    ActorRel(MatchingFor("GZLJ01", "GZLE01", "GZLP01"),    "d_a_obj_ospbox", extra_cflags=['-pragma "nosyminline on"']),
    ActorRel(Matching,    "d_a_obj_paper", extra_cflags=['-pragma "nosyminline on"']),
    ActorRel(MatchingFor("GZLJ01", "GZLE01", "GZLP01"),    "d_a_obj_pbka"),
    ActorRel(MatchingFor("GZLJ01", "GZLE01", "GZLP01"), "d_a_obj_pfall", extra_cflags=['-pragma "nosyminline on"']),
    ActorRel(NonMatching, "d_a_obj_plant"),
    ActorRel(NonMatching, "d_a_obj_rflw"),
    ActorRel(MatchingFor("GZLJ01", "GZLE01", "GZLP01"),    "d_a_obj_rforce"),
    ActorRel(MatchingFor("GZLJ01", "GZLE01", "GZLP01"),    "d_a_obj_smplbg", extra_cflags=['-pragma "nosyminline on"']),
    ActorRel(NonMatching, "d_a_obj_tapestry"),
    ActorRel(NonMatching, "d_a_obj_tntrap"),
    ActorRel(Matching,    "d_a_obj_tower"),
    ActorRel(NonMatching, "d_a_obj_trap"),
    ActorRel(NonMatching, "d_a_obj_tribox"),
    ActorRel(NonMatching, "d_a_obj_try"),
    ActorRel(MatchingFor("GZLJ01", "GZLE01", "GZLP01"),    "d_a_obj_usovmc"),
    ActorRel(Matching,    "d_a_obj_vfan", extra_cflags=[ '-pragma "nosyminline on"']),
    ActorRel(MatchingFor("GZLJ01", "GZLE01", "GZLP01"),    "d_a_obj_vgnfd", extra_cflags=['-pragma "nosyminline on"']),
    ActorRel(Matching,    "d_a_obj_vmc", extra_cflags=["-sym off"]),
    ActorRel(MatchingFor("GZLJ01", "GZLE01", "GZLP01"),    "d_a_obj_vmsdz"),
    ActorRel(Matching,    "d_a_obj_vmsms"),
    ActorRel(NonMatching, "d_a_obj_volcano"),
    ActorRel(NonMatching, "d_a_obj_vtil"),
    ActorRel(NonMatching, "d_a_obj_vyasi"),
    ActorRel(MatchingFor("GZLJ01", "GZLE01", "GZLP01"),    "d_a_obj_xfuta"),
    ActorRel(MatchingFor("GZLJ01", "GZLE01", "GZLP01"),    "d_a_obj_zouK", extra_cflags=['-pragma "nosyminline on"']),
    ActorRel(NonMatching, "d_a_oship"),
    ActorRel(NonMatching, "d_a_ph"),
    ActorRel(NonMatching, "d_a_pt"),
    ActorRel(NonMatching, "d_a_pw"),
    ActorRel(NonMatching, "d_a_pz"),
    ActorRel(Equivalent,  "d_a_sail", extra_cflags=['-pragma "nosyminline on"']), # weak func order
    ActorRel(NonMatching, "d_a_salvage_tbox"),
    ActorRel(Matching,    "d_a_scene_change"),
    ActorRel(MatchingFor("GZLJ01", "GZLE01", "GZLP01"),    "d_a_shutter", extra_cflags=['-pragma "nosyminline on"']),
    ActorRel(MatchingFor("GZLJ01", "GZLE01", "GZLP01"),    "d_a_shutter2"),
    ActorRel(NonMatching, "d_a_st"),
    ActorRel(Matching,    "d_a_steam_tag", extra_cflags=['-pragma "nosyminline on"']),
    ActorRel(Matching,    "d_a_swattack", extra_cflags=['-pragma "nosyminline on"']),
    ActorRel(Matching,    "d_a_switem", extra_cflags=['-pragma "nosyminline on"']),
    ActorRel(NonMatching, "d_a_swpropeller"),
    ActorRel(MatchingFor("GZLJ01", "GZLE01", "GZLP01"),    "d_a_swtact"),
    ActorRel(Matching,    "d_a_tag_etc"),
    ActorRel(Matching,    "d_a_tag_island"),
    ActorRel(NonMatching, "d_a_tag_kf1"),
    ActorRel(MatchingFor("GZLJ01", "GZLE01", "GZLP01"),    "d_a_tag_ret", extra_cflags=['-pragma "nosyminline on"']),
    ActorRel(MatchingFor("GZLJ01", "GZLE01", "GZLP01"),    "d_a_tag_volcano"),
    ActorRel(MatchingFor("GZLJ01", "GZLE01", "GZLP01"),    "d_a_title", extra_cflags=['-pragma "nosyminline on"']),
    ActorRel(NonMatching, "d_a_tn"),
    ActorRel(MatchingFor("GZLJ01", "GZLE01", "GZLP01"),    "d_a_toge", extra_cflags=['-pragma "nosyminline on"']),
    ActorRel(MatchingFor("GZLJ01", "GZLE01", "GZLP01"),    "d_a_tori_flag", extra_cflags=['-pragma "nosyminline on"']),
    ActorRel(MatchingFor("GZLJ01", "GZLE01", "GZLP01"),    "d_a_wall", extra_cflags=['-pragma "nosyminline on"']),
    ActorRel(Matching,    "d_a_warpfout"),
    ActorRel(NonMatching, "d_a_warpgn"),
    ActorRel(NonMatching, "d_a_warpls"),
    ActorRel(NonMatching, "d_a_warpmj"),
    ActorRel(NonMatching, "d_a_waterfall"),
    ActorRel(MatchingFor("GZLJ01", "GZLE01", "GZLP01"),    "d_a_windmill", extra_cflags=['-pragma "nosyminline on"']),
    ActorRel(NonMatching, "d_a_wz"),
    ActorRel(MatchingFor("GZLJ01", "GZLE01", "GZLP01"),    "d_a_ygcwp", extra_cflags=['-pragma "nosyminline on"']),
    ActorRel(NonMatching, "d_a_yougan"),
    ActorRel(MatchingFor("GZLJ01", "GZLE01", "GZLP01"),    "d_a_ghostship", extra_cflags=['-pragma "nosyminline on"']),
    ActorRel(NonMatching, "d_a_movie_player", extra_cflags=["-O3,p"]),
]


# Define our custom asset processing scripts
config.custom_build_rules = [
    {
        "name": "convert_matDL",
        "command": "$python tools/converters/matDL_dis.py $in $out --symbol $symbol --scope $scope",
        "description": "CONVERT $symbol",
    },
]
config.custom_build_steps = {}

# Grab the specific GameID so we can format our strings properly
version = VERSIONS[version_num]
out_dir = config.build_dir / version


# This generates the build steps needed for preprocessing
def emit_build_rule(asset):
    assert config.custom_build_steps is not None
    steps = config.custom_build_steps.setdefault("pre-compile", [])
    custom_data = asset.get("custom_data") or {}

    match asset.get("custom_type"):
        case None:
            return

        case "matDL":
            steps.append(
                {
                    "rule": "convert_matDL",
                    "inputs": out_dir / "bin" / asset["binary"],
                    "outputs": out_dir / "include" / asset["header"],
                    "variables": {
                        "symbol": asset.get("rename") or asset["symbol"],
                        "scope": custom_data.get("scope", "local")
                    },
                    "implicit": Path("tools/converters/matDL_dis.py"),
                }
            )

        case _:
            print("Unknown asset type: " + asset["custom_type"])


# Parse the config and create the build rules for all our assets
config_path = out_dir / "config.json"
if config_path.exists():
    config_data = json.load(open(config_path))
    for asset in config_data.get("extract", []):
        emit_build_rule(asset)
    for module in config_data.get("modules", []):
        for asset in module.get("extract", []):
            emit_build_rule(asset)


# Optional callback to adjust link order. This can be used to add, remove, or reorder objects.
# This is called once per module, with the module ID and the current link order.
#
# For example, this adds "dummy.c" to the end of the DOL link order if configured with --non-matching.
# "dummy.c" *must* be configured as a Matching (or Equivalent) object in order to be linked.
def link_order_callback(module_id: int, objects: List[str]) -> List[str]:
    # Don't modify the link order for matching builds
    if not config.non_matching:
        return objects
    if module_id == 0:  # DOL
        return objects + ["dummy.c"]
    return objects

# Uncomment to enable the link order callback.
# config.link_order_callback = link_order_callback


# Optional extra categories for progress tracking
config.progress_categories = [
    ProgressCategory("game", "TWW Game Code"),
    ProgressCategory("core", "Core Engine"),
    ProgressCategory("sdk", "SDK"),
    ProgressCategory("third_party", "Third Party"),
]
config.progress_each_module = args.verbose
# Optional extra arguments to `objdiff-cli report generate`
config.progress_report_args = [
    # Marks relocations as mismatching if the target value is different
    # Default is "functionRelocDiffs=none", which is most lenient
    "--config functionRelocDiffs=data_value",
]

# Disable missing return type warnings for incomplete objects
for lib in config.libs:
    for obj in lib["objects"]:
        if not obj.completed:
            obj.options["extra_clang_flags"].append("-Wno-return-type")

if args.mode == "configure":
    # Write build.ninja and objdiff.json
    generate_build(config)
elif args.mode == "progress":
    # Print progress information
    calculate_progress(config)
else:
    sys.exit("Unknown mode: " + args.mode)<|MERGE_RESOLUTION|>--- conflicted
+++ resolved
@@ -1409,13 +1409,8 @@
     ActorRel(MatchingFor("GZLJ01", "GZLE01", "GZLP01"),    "d_a_obj_gryw00", extra_cflags=['-pragma "nosyminline on"']),
     ActorRel(Matching,    "d_a_obj_hfuck1", extra_cflags=['-pragma "nosyminline on"']),
     ActorRel(MatchingFor("GZLJ01", "GZLE01", "GZLP01"),    "d_a_obj_hole", extra_cflags=['-pragma "nosyminline on"']),
-<<<<<<< HEAD
-    ActorRel(NonMatching, "d_a_obj_ice"),
+    ActorRel(Matching, "d_a_obj_ice", extra_cflags=['-pragma "nosyminline on"']),
     ActorRel(NonMatching, "d_a_obj_ikada", extra_cflags=['-pragma "nosyminline on"']),
-=======
-    ActorRel(Matching, "d_a_obj_ice", extra_cflags=['-pragma "nosyminline on"']),
-    ActorRel(NonMatching, "d_a_obj_ikada"),
->>>>>>> 6274db3a
     ActorRel(MatchingFor("GZLJ01", "GZLE01", "GZLP01"),    "d_a_obj_kanat"),
     ActorRel(NonMatching, "d_a_obj_leaves"),
     ActorRel(NonMatching, "d_a_obj_lpalm"),
