#!/usr/bin/env python3

###
# Generates build files for the project.
# This file also includes the project configuration,
# such as compiler flags and the object matching status.
#
# Usage:
#   python3 configure.py
#   ninja
#
# Append --help to see available options.
###

import argparse
import json
import sys
from pathlib import Path
from typing import Any, Dict, List

from tools.project import (
    Object,
    ProgressCategory,
    ProjectConfig,
    calculate_progress,
    generate_build,
    is_windows,
)

# Game versions
VERSIONS = [
    "D44J01",  # 0
    "GZLJ01",  # 1
    "GZLE01",  # 2
    "GZLP01",  # 3
]
DEFAULT_VERSION = VERSIONS.index("GZLE01")

parser = argparse.ArgumentParser()
parser.add_argument(
    "mode",
    choices=["configure", "progress"],
    default="configure",
    help="script mode (default: configure)",
    nargs="?",
)
parser.add_argument(
    "-v",
    "--version",
    choices=VERSIONS,
    type=str.upper,
    default=VERSIONS[DEFAULT_VERSION],
    help="version to build",
)
parser.add_argument(
    "--build-dir",
    metavar="DIR",
    type=Path,
    default=Path("build"),
    help="base build directory (default: build)",
)
parser.add_argument(
    "--binutils",
    metavar="BINARY",
    type=Path,
    help="path to binutils (optional)",
)
parser.add_argument(
    "--compilers",
    metavar="DIR",
    type=Path,
    help="path to compilers (optional)",
)
parser.add_argument(
    "--map",
    action="store_true",
    help="generate map file(s)",
)
parser.add_argument(
    "--no-asm",
    action="store_true",
    help="don't incorporate .s files from asm directory",
)
parser.add_argument(
    "--debug",
    action="store_true",
    help="build with debug info (non-matching)",
)
if not is_windows():
    parser.add_argument(
        "--wrapper",
        metavar="BINARY",
        type=Path,
        help="path to wibo or wine (optional)",
    )
parser.add_argument(
    "--dtk",
    metavar="BINARY | DIR",
    type=Path,
    help="path to decomp-toolkit binary or source (optional)",
)
parser.add_argument(
    "--sjiswrap",
    metavar="EXE",
    type=Path,
    help="path to sjiswrap.exe (optional)",
)
parser.add_argument(
    "--ninja",
    metavar="BINARY",
    type=Path,
    help="path to ninja binary (optional)"
)
parser.add_argument(
    "--verbose",
    action="store_true",
    help="print verbose output",
)
parser.add_argument(
    "--non-matching",
    dest="non_matching",
    action="store_true",
    help="builds equivalent (but non-matching) or modded objects",
)
parser.add_argument(
    "--warn",
    dest="warn",
    type=str,
    choices=["all", "off", "error"],
    help="how to handle warnings",
)
parser.add_argument(
    "--no-progress",
    dest="progress",
    action="store_false",
    help="disable progress calculation",
)
args = parser.parse_args()

config = ProjectConfig()
config.version = str(args.version)
version_num = VERSIONS.index(config.version)

# Apply arguments
config.build_dir = args.build_dir
config.dtk_path = args.dtk
config.binutils_path = args.binutils
config.compilers_path = args.compilers
config.generate_map = args.map
config.non_matching = args.non_matching
config.sjiswrap_path = args.sjiswrap
config.ninja_path = args.ninja
config.progress = args.progress
if not is_windows():
    config.wrapper = args.wrapper
if args.no_asm:
    config.asm_dir = None

# Tool versions
config.binutils_tag = "2.42-1"
config.compilers_tag = "20250520"
config.dtk_tag = "v1.6.2"
config.objdiff_tag = "v3.0.0-beta.10"
config.sjiswrap_tag = "v1.2.1"
config.wibo_tag = "0.6.16"

# Project
config.config_path = Path("config") / config.version / "config.yml"
config.check_sha_path = Path("config") / config.version / "build.sha1"
config.asflags = [
    "-mgekko",
    "--strip-local-absolute",
    "-I include",
    f"-I build/{config.version}/include",
    f"--defsym version={version_num}",
]
config.ldflags = [
    "-fp hardware",
    "-nodefaults",
]
if args.debug:
    config.ldflags.append("-g")  # Or -gdwarf-2 for Wii linkers
if args.map:
    config.ldflags.append("-mapunused")
    # config.ldflags.append("-listclosure") # For Wii linkers

# Use for any additional files that should cause a re-configure when modified
config.reconfig_deps = []

# Optional numeric ID for decomp.me preset
# Can be overridden in libraries or objects
config.scratch_preset_id = 72 # The Wind Waker (DOL)

# Base flags, common to most GC/Wii games.
# Generally leave untouched, with overrides added below.
cflags_base = [
    "-nodefaults",
    "-proc gekko",
    "-align powerpc",
    "-enum int",
    "-fp hardware",
    "-Cpp_exceptions off",
    # "-W all",
    "-O4,p",
    "-inline auto",
    '-pragma "cats off"',
    '-pragma "warn_notinlined off"',
    "-maxerrors 1",
    "-nosyspath",
    "-RTTI off",
    "-fp_contract on",
    "-str reuse",
    "-multibyte",  # For Wii compilers, replace with `-enc SJIS`
    "-i include",
    f"-i build/{config.version}/include",
    "-i src",
    "-i src/PowerPC_EABI_Support/MSL/MSL_C/MSL_Common/Include",
    "-i src/PowerPC_EABI_Support/MSL/MSL_C/MSL_Common_Embedded/Math/Include",
    "-i src/PowerPC_EABI_Support/MSL/MSL_C/PPC_EABI/Include",
    "-i src/PowerPC_EABI_Support/MSL/MSL_C++/MSL_Common/Include",
    "-i src/PowerPC_EABI_Support/Runtime/Inc",
    f"-DVERSION={version_num}",
]

# Debug flags
if args.debug:
    # Or -sym dwarf-2 for Wii compilers
    cflags_base.extend(["-sym on", "-DDEBUG=1"])
    cflags_base.extend(['-pragma "dont_inline on"'])
    cflags_base.extend(['-pragma "optimization_level 0"'])
else:
    cflags_base.append("-DNDEBUG=1")

# Warning flags
if args.warn == "all":
    cflags_base.append("-W all")
elif args.warn == "off":
    cflags_base.append("-W off")
elif args.warn == "error":
    cflags_base.append("-W error")

# Metrowerks library flags
cflags_runtime = [
    *cflags_base,
    "-use_lmw_stmw on",
    "-str reuse,pool,readonly",
    "-gccinc",
    "-common off",
    "-inline deferred,auto",
    "-char signed",
]

# Dolphin library flags
cflags_dolphin = [
    *cflags_base,
    "-fp_contract off",
]

# Framework flags
cflags_framework = [
    *cflags_base,
    "-use_lmw_stmw off",
    "-str reuse,pool,readonly",
    "-inline noauto",
    "-O3,s",
    "-schedule off",
    "-sym on",
    "-fp_contract off",
]

# TWW game code flags
cflags_dolzel = [
    *cflags_framework,
]

if config.version == "D44J01":
    cflags_dolzel.extend(['-pragma "opt_propagation off"'])

# REL flags
cflags_rel = [
    *cflags_dolzel,
    "-sdata 0",
    "-sdata2 0",
]

config.linker_version = "GC/1.3.2"


# Helper function for Dolphin libraries
def DolphinLib(lib_name: str, objects: List[Object]) -> Dict[str, Any]:
    return {
        "lib": lib_name,
        "mw_version": "GC/1.2.5n",
        "cflags": cflags_dolphin,
        "progress_category": "sdk",
        "host": False,
        "objects": objects,
    }


# Helper function for REL script objects
def Rel(lib_name: str, objects: List[Object]) -> Dict[str, Any]:
    return {
        "lib": lib_name,
        "mw_version": "GC/1.3.2",
        "cflags": cflags_rel,
        "progress_category": "game",
        "host": True,
        "objects": objects,
    }


# Helper function for actor RELs
def ActorRel(status, rel_name, extra_cflags=[]):
    return Rel(rel_name, [Object(
        status, f"d/actor/{rel_name}.cpp",
        extra_cflags=extra_cflags,
        scratch_preset_id=73, # The Wind Waker (REL)
    )])


# Helper function for JSystem libraries
def JSystemLib(lib_name, objects, progress_category="third_party"):
    return {
        "lib": lib_name,
        "mw_version": "GC/1.3.2",
        "cflags": cflags_framework,
        "progress_category": progress_category,
        "host": True,
        "objects": objects,
    }

Matching = True                   # Object matches and should be linked
NonMatching = False               # Object does not match and should not be linked
Equivalent = config.non_matching  # Object should be linked when configured with --non-matching


# Object is only matching for specific versions
def MatchingFor(*versions):
    return config.version in versions

def EquivalentFor(*versions):
    return False

config.warn_missing_config = True
config.warn_missing_source = False
config.libs = [
    {
        "lib": "machine",
        "mw_version": "GC/1.3.2",
        "cflags": cflags_dolzel,
        "progress_category": "core",
        "host": True,
        "objects": [
            Object(Matching,    "m_Do/m_Do_main.cpp", extra_cflags=['-pragma "nosyminline on"']),
            Object(MatchingFor("GZLJ01", "GZLE01", "GZLP01"),    "m_Do/m_Do_printf.cpp"),
            Object(MatchingFor("GZLJ01", "GZLE01", "GZLP01"),    "m_Do/m_Do_audio.cpp"),
            Object(MatchingFor("GZLJ01", "GZLE01", "GZLP01"),    "m_Do/m_Do_controller_pad.cpp"),
            Object(NonMatching, "m_Do/m_Do_graphic.cpp"),
            Object(MatchingFor("GZLJ01", "GZLE01", "GZLP01"),    "m_Do/m_Do_machine.cpp"),
            Object(Matching,    "m_Do/m_Do_mtx.cpp", extra_cflags=['-pragma "nosyminline on"']),
            Object(NonMatching, "m_Do/m_Do_ext.cpp", extra_cflags=["-sym off"]),
            Object(NonMatching, "m_Do/m_Do_lib.cpp"),
            Object(Matching,    "m_Do/m_Do_hostIO.cpp"),
            Object(MatchingFor("GZLJ01", "GZLE01", "GZLP01"),    "m_Do/m_Do_Reset.cpp"),
            Object(MatchingFor("GZLJ01", "GZLE01", "GZLP01"),    "m_Do/m_Do_dvd_thread.cpp"),
            Object(Matching,    "m_Do/m_Do_DVDError.cpp"),
            Object(MatchingFor("GZLJ01", "GZLE01", "GZLP01"),    "m_Do/m_Do_MemCard.cpp"),
            Object(MatchingFor("GZLJ01", "GZLE01", "GZLP01"),    "m_Do/m_Do_MemCardRWmng.cpp"),
            Object(MatchingFor("GZLJ01", "GZLE01", "GZLP01"),    "m_Do/m_Do_gba_com.cpp"),
            Object(MatchingFor("GZLJ01", "GZLE01", "GZLP01"),    "m_Do/m_Do_machine_exception.cpp"),
        ],
    },
    {
        "lib": "c",
        "mw_version": "GC/1.3.2",
        "cflags": cflags_dolzel,
        "progress_category": "game",
        "host": True,
        "objects": [
            Object(NonMatching, "c/c_damagereaction.cpp"),
            Object(Matching,    "c/c_dylink.cpp"),
        ],
    },
    {
        "lib": "framework",
        "mw_version": "GC/1.3.2",
        "cflags": cflags_dolzel,
        "progress_category": "core",
        "host": True,
        "objects": [
            # f_ap
            Object(MatchingFor("GZLJ01", "GZLE01", "GZLP01"),    "f_ap/f_ap_game.cpp"),

            # f_op
            Object(Matching,    "f_op/f_op_actor.cpp", extra_cflags=["-sym off"]),
            Object(Matching,    "f_op/f_op_actor_iter.cpp"),
            Object(Matching,    "f_op/f_op_actor_tag.cpp"),
            Object(Equivalent,  "f_op/f_op_actor_mng.cpp", extra_cflags=['-pragma "nosyminline on"']), # weak func order
            Object(Matching,    "f_op/f_op_camera.cpp"),
            Object(Matching,    "f_op/f_op_camera_mng.cpp"),
            Object(Matching,    "f_op/f_op_overlap.cpp"),
            Object(Matching,    "f_op/f_op_overlap_mng.cpp"),
            Object(MatchingFor("GZLJ01", "GZLE01", "GZLP01"),    "f_op/f_op_overlap_req.cpp"),
            Object(Matching,    "f_op/f_op_scene.cpp"),
            Object(Matching,    "f_op/f_op_scene_iter.cpp"),
            Object(MatchingFor("GZLJ01", "GZLE01", "GZLP01"),    "f_op/f_op_scene_mng.cpp"),
            Object(MatchingFor("GZLJ01", "GZLE01", "GZLP01"),    "f_op/f_op_scene_req.cpp"),
            Object(Matching,    "f_op/f_op_scene_tag.cpp"),
            Object(Matching,    "f_op/f_op_view.cpp"),
            Object(Matching,    "f_op/f_op_kankyo.cpp"),
            Object(Matching,    "f_op/f_op_msg.cpp"),
            Object(Matching,    "f_op/f_op_kankyo_mng.cpp"),
            Object(NonMatching, "f_op/f_op_msg_mng.cpp", extra_cflags=['-pragma "nosyminline on"']),
            Object(Matching,    "f_op/f_op_draw_iter.cpp"),
            Object(Matching,    "f_op/f_op_draw_tag.cpp"),
            Object(MatchingFor("GZLJ01", "GZLE01", "GZLP01"),    "f_op/f_op_scene_pause.cpp"),

            # f_pc
            Object(Matching,    "f_pc/f_pc_base.cpp"),
            Object(Matching,    "f_pc/f_pc_create_iter.cpp"),
            Object(Matching,    "f_pc/f_pc_create_req.cpp"),
            Object(Matching,    "f_pc/f_pc_create_tag.cpp"),
            Object(Matching,    "f_pc/f_pc_creator.cpp"),
            Object(Matching,    "f_pc/f_pc_delete_tag.cpp"),
            Object(Matching,    "f_pc/f_pc_deletor.cpp"),
            Object(Matching,    "f_pc/f_pc_draw_priority.cpp"),
            Object(Matching,    "f_pc/f_pc_executor.cpp"),
            Object(Matching,    "f_pc/f_pc_layer.cpp"),
            Object(Matching,    "f_pc/f_pc_leaf.cpp"),
            Object(Matching,    "f_pc/f_pc_layer_iter.cpp"),
            Object(Matching,    "f_pc/f_pc_layer_tag.cpp"),
            Object(Matching,    "f_pc/f_pc_line.cpp"),
            Object(Matching,    "f_pc/f_pc_load.cpp"),
            Object(MatchingFor("GZLJ01", "GZLE01", "GZLP01"),    "f_pc/f_pc_manager.cpp"),
            Object(Matching,    "f_pc/f_pc_method.cpp"),
            Object(Matching,    "f_pc/f_pc_node.cpp"),
            Object(MatchingFor("GZLJ01", "GZLE01", "GZLP01"),    "f_pc/f_pc_node_req.cpp"),
            Object(Matching,    "f_pc/f_pc_priority.cpp"),
            Object(MatchingFor("GZLJ01", "GZLE01", "GZLP01"),    "f_pc/f_pc_profile.cpp"),
            Object(Matching,    "f_pc/f_pc_searcher.cpp"),
            Object(Matching,    "f_pc/f_pc_line_tag.cpp"),
            Object(Matching,    "f_pc/f_pc_line_iter.cpp"),
            Object(Matching,    "f_pc/f_pc_method_iter.cpp"),
            Object(Matching,    "f_pc/f_pc_method_tag.cpp"),
            Object(Matching,    "f_pc/f_pc_pause.cpp"),
            Object(Matching,    "f_pc/f_pc_draw.cpp"),
            Object(Matching,    "f_pc/f_pc_fstcreate_req.cpp"),
            Object(Matching,    "f_pc/f_pc_stdcreate_req.cpp"),
        ],
    },
    {
        "lib": "dolzel",
        "mw_version": "GC/1.3.2",
        "cflags": cflags_dolzel,
        "progress_category": "game",
        "host": True,
        "objects": [
            Object(Equivalent,  "d/d_stage.cpp"), # weak func order
            Object(NonMatching, "d/d_map.cpp"),
            Object(MatchingFor("GZLJ01", "GZLE01", "GZLP01"),    "d/d_com_inf_game.cpp", extra_cflags=['-sym off']),
            Object(Matching,    "d/d_com_lib_game.cpp"),
            Object(MatchingFor("GZLJ01", "GZLE01", "GZLP01"),    "d/d_com_static.cpp", extra_cflags=['-sym off']),
            Object(Matching,    "d/d_lib.cpp"),
            Object(MatchingFor("GZLJ01", "GZLE01", "GZLP01"),    "d/d_save.cpp", extra_cflags=['-pragma "nosyminline on"']),
            Object(Matching,    "d/d_save_init.cpp"),
            Object(Matching,    "d/d_shop.cpp", extra_cflags=['-pragma "nosyminline on"']),
            Object(MatchingFor("GZLJ01", "GZLE01", "GZLP01"),    "d/d_jnt_hit.cpp"),
            Object(Matching,    "d/d_chain.cpp"),
            Object(NonMatching, "d/d_cloth_packet.cpp"),
            Object(NonMatching, "d/d_a_obj.cpp"),
            Object(MatchingFor("GZLJ01", "GZLE01", "GZLP01"),    "d/d_a_obj_tribox_static.cpp"),
            Object(Matching,    "d/d_a_ship_static.cpp"),
            Object(Matching,    "d/d_a_boko_static.cpp"),
            Object(MatchingFor("GZLJ01", "GZLE01", "GZLP01"),    "d/d_a_bomb_static.cpp"),
            Object(Matching,    "d/d_a_branch_static.cpp"),
            Object(Matching,    "d/d_a_mgameboard_static.cpp"),
            Object(Matching,    "d/d_a_itembase_static.cpp"),
            Object(Matching,    "d/d_a_item_static.cpp"),
            Object(Matching,    "d/d_a_shop_item_static.cpp"),
            Object(Matching,    "d/d_a_race_item_static.cpp"),
            Object(Matching,    "d/d_a_leaflift_static.cpp"),
            Object(NonMatching, "d/d_demo.cpp"),
            Object(Matching,    "d/d_door.cpp", extra_cflags=['-pragma "nosyminline on"']),
            Object(MatchingFor("GZLJ01", "GZLE01", "GZLP01"),    "d/d_resorce.cpp", extra_cflags=['-pragma "nosyminline on"']),
            Object(MatchingFor("GZLJ01", "GZLE01", "GZLP01"),    "d/d_material.cpp"),
            Object(Matching,    "d/d_event.cpp"),
            Object(MatchingFor("GZLJ01", "GZLE01", "GZLP01"),    "d/d_event_data.cpp"),
            Object(MatchingFor("GZLJ01", "GZLE01", "GZLP01"),    "d/d_event_manager.cpp"),
            Object(NonMatching, "d/d_magma.cpp", extra_cflags=['-sym off']),
            Object(NonMatching, "d/d_boss_magma.cpp"),
            Object(MatchingFor("GZLJ01", "GZLE01", "GZLP01"),    "d/d_grass.cpp", extra_cflags=['-pragma "nosyminline on"']),
            Object(NonMatching, "d/d_tree.cpp"),
            Object(NonMatching, "d/d_particle.cpp"),
            Object(Matching,    "d/d_particle_name.cpp"),
            Object(Matching,    "d/d_path.cpp"),
            Object(MatchingFor("GZLJ01", "GZLE01", "GZLP01"),    "d/d_drawlist.cpp", extra_cflags=['-sym off']),
            Object(Matching,    "d/d_kankyo_data.cpp"),
            Object(MatchingFor("GZLJ01", "GZLE01", "GZLP01"),    "d/d_kankyo_wether.cpp"),
            Object(NonMatching, "d/d_kankyo_rain.cpp"),
            Object(Matching,    "d/d_kankyo_demo.cpp"),
            Object(NonMatching, "d/d_detect.cpp"),
            Object(Matching,    "d/d_vibration.cpp"),
            Object(Matching,    "d/d_vib_pattern.cpp"),
            Object(MatchingFor("GZLJ01", "GZLE01", "GZLP01"),    "d/d_attention.cpp"),
            Object(Matching,    "d/d_att_dist.cpp"),
            Object(MatchingFor("GZLJ01", "GZLE01", "GZLP01"),    "d/d_bg_s.cpp"),
            Object(Matching,    "d/d_bg_s_acch.cpp"),
            Object(Matching,    "d/d_bg_s_func.cpp"),
            Object(MatchingFor("GZLJ01", "GZLE01", "GZLP01"),    "d/d_bg_s_lin_chk.cpp"),
            Object(MatchingFor("GZLJ01", "GZLE01", "GZLP01"),    "d/d_bg_s_movebg_actor.cpp"),
            Object(Matching,    "d/d_bg_s_spl_grp_chk.cpp"),
            Object(Matching,    "d/d_bg_s_wtr_chk.cpp"),
            Object(MatchingFor("GZLJ01", "GZLE01", "GZLP01"),    "d/d_bg_w.cpp"),
            Object(Matching,    "d/d_bg_w_deform.cpp"),
            Object(Matching,    "d/d_bg_w_hf.cpp"),
            Object(Matching,    "d/d_bg_w_sv.cpp"),
            Object(MatchingFor("GZLJ01", "GZLE01", "GZLP01"),    "d/d_cc_d.cpp"),
            Object(Matching,    "d/d_cc_mass_s.cpp"),
            Object(MatchingFor("GZLJ01", "GZLE01", "GZLP01"),    "d/d_cc_s.cpp"),
            Object(MatchingFor("GZLJ01", "GZLE01", "GZLP01"),    "d/d_cc_uty.cpp"),
            Object(NonMatching, "d/d_cam_param.cpp"),
            Object(MatchingFor("GZLJ01", "GZLE01", "GZLP01"),    "d/d_cam_type.cpp"),
            Object(MatchingFor("GZLJ01", "GZLE01", "GZLP01"),    "d/d_cam_style.cpp"),
            Object(Matching,    "d/d_cam_type2.cpp"),
            Object(NonMatching, "d/d_ev_camera.cpp"),
            Object(MatchingFor("GZLJ01", "GZLE01", "GZLP01"),    "d/d_wood.cpp", extra_cflags=["-sym off"]),
            Object(NonMatching, "d/d_flower.cpp"),
            Object(Matching,    "d/d_item_data.cpp"),
            Object(MatchingFor("GZLJ01", "GZLE01", "GZLP01"),    "d/d_seafightgame.cpp"),
            Object(Matching,    "d/d_spline_path.cpp"),
            Object(Matching,    "d/d_s_actor_data_mng.cpp"),
            Object(MatchingFor("GZLJ01", "GZLE01", "GZLP01"),    "d/d_item.cpp"),
            Object(NonMatching, "d/d_2dnumber.cpp"),
            Object(Matching,    "d/d_a_npc_cb1_static.cpp"),
            Object(NonMatching, "d/d_a_npc_mk_static.cpp"),
            Object(MatchingFor("GZLJ01", "GZLE01", "GZLP01"),    "d/d_salvage.cpp"),
            Object(MatchingFor("GZLJ01", "GZLE01", "GZLP01"),    "d/d_snap.cpp"),
            Object(MatchingFor("GZLJ01", "GZLE01", "GZLP01"),    "d/d_point_wind.cpp"),
            Object(Equivalent,  "d/actor/d_a_agb.cpp", extra_cflags=['-pragma "nosyminline on"']), # weak func order
            Object(MatchingFor("GZLJ01", "GZLE01", "GZLP01"),    "d/actor/d_a_arrow.cpp", extra_cflags=["-sym off"]),
            Object(MatchingFor("GZLJ01", "GZLE01", "GZLP01"),    "d/actor/d_a_bg.cpp"),
            Object(Equivalent,  "d/actor/d_a_bomb.cpp", extra_cflags=['-pragma "nosyminline on"']), # weak func order
            Object(MatchingFor("GZLJ01", "GZLE01", "GZLP01"),    "d/actor/d_a_bomb2.cpp"),
            Object(NonMatching, "d/actor/d_a_boomerang.cpp"),
            Object(MatchingFor("GZLJ01", "GZLE01", "GZLP01"),    "d/actor/d_a_dai_item.cpp", extra_cflags=["-sym off"]),
            Object(NonMatching, "d/actor/d_a_demo00.cpp"),
            Object(MatchingFor("GZLJ01", "GZLE01", "GZLP01"),    "d/actor/d_a_disappear.cpp"),
            Object(MatchingFor("GZLJ01", "GZLE01", "GZLP01"),    "d/actor/d_a_esa.cpp"),
            Object(NonMatching, "d/actor/d_a_grid.cpp"),
            Object(NonMatching, "d/actor/d_a_himo2.cpp"),
            Object(Equivalent,  "d/actor/d_a_hookshot.cpp"), # weak func order
            Object(MatchingFor("GZLJ01", "GZLE01", "GZLP01"),    "d/actor/d_a_ib.cpp", extra_cflags=['-pragma "nosyminline on"']),
            Object(NonMatching, "d/actor/d_a_item.cpp"),
            Object(MatchingFor("GZLJ01", "GZLE01", "GZLP01"),    "d/actor/d_a_itembase.cpp"),
            Object(Matching,    "d/actor/d_a_nh.cpp"),
            Object(Equivalent,  "d/actor/d_a_npc_fa1.cpp"), # weak func order
            Object(NonMatching, "d/actor/d_a_obj_search.cpp"),
            Object(MatchingFor("GZLJ01", "GZLE01", "GZLP01"),    "d/actor/d_a_player.cpp"),
            Object(NonMatching, "d/actor/d_a_player_main.cpp"),
            Object(MatchingFor("GZLJ01", "GZLE01", "GZLP01"),    "d/actor/d_a_player_npc.cpp"),
            Object(MatchingFor("GZLJ01", "GZLE01", "GZLP01"),    "d/actor/d_a_sea.cpp"),
            Object(MatchingFor("GZLJ01", "GZLE01", "GZLP01"),    "d/actor/d_a_spc_item01.cpp"),
            Object(MatchingFor("GZLJ01", "GZLE01", "GZLP01"),    "d/actor/d_a_vrbox.cpp", extra_cflags=['-pragma "nosyminline on"']),
            Object(MatchingFor("GZLJ01", "GZLE01", "GZLP01"),    "d/actor/d_a_vrbox2.cpp"),
            Object(NonMatching, "d/d_auction_screen.cpp"),
            Object(MatchingFor("GZLJ01", "GZLE01", "GZLP01"),    "d/d_place_name.cpp"),
            Object(NonMatching, "d/d_camera.cpp"),
            Object(Matching,    "d/d_envse.cpp"),
            Object(NonMatching, "d/d_file_error.cpp"),
            Object(MatchingFor("D44J01", "GZLJ01", "GZLE01"), "d/d_file_select.cpp", extra_cflags=['-pragma "nosyminline on"']),
            Object(MatchingFor("GZLJ01", "GZLE01", "GZLP01"),    "d/d_gameover.cpp"),
            Object(MatchingFor("GZLJ01", "GZLE01", "GZLP01"),    "d/d_kankyo.cpp"),
            Object(MatchingFor("GZLJ01", "GZLE01", "GZLP01"),    "d/d_kyeff.cpp"),
            Object(Matching,    "d/d_kyeff2.cpp"),
            Object(Matching,    "d/d_ky_thunder.cpp"),
            Object(Matching,    "d/d_letter.cpp"),
            Object(Matching,    "d/d_level_se.cpp"),
            Object(NonMatching, "d/d_menu_cloth.cpp"),
            Object(NonMatching, "d/d_menu_collect.cpp"),
            Object(NonMatching, "d/d_menu_dmap.cpp"),
            Object(NonMatching, "d/d_menu_fmap.cpp"),
            Object(NonMatching, "d/d_menu_fmap2.cpp"),
            Object(NonMatching, "d/d_menu_item.cpp"),
            Object(NonMatching, "d/d_menu_option.cpp"),
            Object(NonMatching, "d/d_menu_save.cpp"),
            Object(NonMatching, "d/d_menu_window.cpp"),
            Object(NonMatching, "d/d_mesg.cpp", extra_cflags=["-sym off"]),
            Object(NonMatching, "d/d_message.cpp"),
            Object(NonMatching, "d/d_message_paper.cpp"),
            Object(NonMatching, "d/d_meter.cpp"),
            Object(NonMatching, "d/d_minigame_starter.cpp"),
            Object(NonMatching, "d/d_minigame_terminater.cpp"),
            Object(NonMatching, "d/d_msg.cpp"),
            Object(NonMatching, "d/d_name.cpp"),
            Object(MatchingFor("GZLJ01", "GZLE01", "GZLP01"),    "d/d_npc.cpp"),
            Object(NonMatching, "d/d_operate_wind.cpp"),
            Object(MatchingFor("GZLJ01", "GZLE01", "GZLP01"),    "d/d_metronome.cpp"),
            Object(MatchingFor("GZLJ01", "GZLE01", "GZLP01"),    "d/d_ovlp_fade.cpp"),
            Object(MatchingFor("GZLJ01", "GZLE01", "GZLP01"),    "d/d_ovlp_fade2.cpp"),
            Object(MatchingFor("GZLE01", "GZLP01"), "d/d_ovlp_fade3.cpp"),
            Object(NonMatching, "d/d_ovlp_fade4.cpp"),
            Object(NonMatching, "d/d_picture_box.cpp"),
            Object(MatchingFor("GZLJ01", "GZLE01", "GZLP01"),    "d/d_s_logo.cpp"),
            Object(MatchingFor("GZLJ01", "GZLE01", "GZLP01"),    "d/d_s_menu.cpp"),
            Object(NonMatching, "d/d_s_name.cpp"),
            Object(MatchingFor("GZLJ01", "GZLE01", "GZLP01"),    "d/d_s_open.cpp"),
            Object(NonMatching, "d/d_s_open_sub.cpp"),
            Object(MatchingFor("GZLJ01", "GZLE01", "GZLP01"),    "d/d_s_play.cpp", extra_cflags=['-pragma "nosyminline on"']),
            Object(MatchingFor("GZLJ01", "GZLE01", "GZLP01"),    "d/d_s_room.cpp", extra_cflags=['-pragma "nosyminline on"']),
            Object(MatchingFor("GZLJ01", "GZLE01", "GZLP01"),    "d/d_s_title.cpp"),
            Object(NonMatching, "d/d_scope.cpp"),
            Object(Matching,    "d/d_throwstone.cpp"),
            Object(Matching,    "d/d_timer.cpp"),
            Object(NonMatching, "d/d_water_mark.cpp"),
            Object(Matching,    "d/d_wind_arrow.cpp"),
            Object(NonMatching, "d/d_wpillar.cpp"),
            Object(MatchingFor("GZLJ01", "GZLE01", "GZLP01"),    "d/d_wpot_water.cpp"),
        ],
    },
    {
        "lib": "DynamicLink",
        "mw_version": "GC/1.3.2",
        "cflags": cflags_dolzel,
        "progress_category": "core",
        "host": True,
        "objects": [
            Object(Matching,    "DynamicLink.cpp"),
        ],
    },
    {
        "lib": "SSystem",
        "mw_version": "GC/1.3.2",
        "cflags": cflags_framework,
        "progress_category": "third_party",
        "host": True,
        "objects": [
            Object(Matching,    "SSystem/SComponent/c_malloc.cpp"),
            Object(Matching,    "SSystem/SComponent/c_API.cpp"),
            Object(Matching,    "SSystem/SComponent/c_API_graphic.cpp"),
            Object(Matching,    "SSystem/SComponent/c_cc_d.cpp"),
            Object(Matching,    "SSystem/SComponent/c_cc_s.cpp"),
            Object(Matching,    "SSystem/SComponent/c_counter.cpp"),
            Object(Matching,    "SSystem/SComponent/c_list.cpp"),
            Object(Matching,    "SSystem/SComponent/c_list_iter.cpp"),
            Object(Matching,    "SSystem/SComponent/c_node.cpp"),
            Object(Matching,    "SSystem/SComponent/c_node_iter.cpp"),
            Object(Matching,    "SSystem/SComponent/c_tree.cpp"),
            Object(Matching,    "SSystem/SComponent/c_tree_iter.cpp"),
            Object(Matching,    "SSystem/SComponent/c_phase.cpp"),
            Object(Matching,    "SSystem/SComponent/c_request.cpp"),
            Object(Matching,    "SSystem/SComponent/c_tag.cpp"),
            Object(Matching,    "SSystem/SComponent/c_tag_iter.cpp"),
            Object(Matching,    "SSystem/SComponent/c_xyz.cpp"),
            Object(Matching,    "SSystem/SComponent/c_sxyz.cpp"),
            Object(Matching,    "SSystem/SComponent/c_math.cpp"),
            Object(Matching,    "SSystem/SComponent/c_bg_s.cpp"),
            Object(Matching,    "SSystem/SComponent/c_bg_s_chk.cpp"),
            Object(Matching,    "SSystem/SComponent/c_bg_s_gnd_chk.cpp"),
            Object(Matching,    "SSystem/SComponent/c_bg_s_lin_chk.cpp"),
            Object(Matching,    "SSystem/SComponent/c_bg_w.cpp"),
            Object(Matching,    "SSystem/SComponent/c_m2d.cpp"),
            Object(Matching,    "SSystem/SComponent/c_m2d_g_box.cpp"),
            Object(Matching,    "SSystem/SComponent/c_m3d.cpp"),
            Object(Matching,    "SSystem/SComponent/c_m3d_g_aab.cpp"),
            Object(Matching,    "SSystem/SComponent/c_m3d_g_cyl.cpp"),
            Object(Matching,    "SSystem/SComponent/c_m3d_g_pla.cpp"),
            Object(Matching,    "SSystem/SComponent/c_m3d_g_sph.cpp"),
            Object(Matching,    "SSystem/SComponent/c_m3d_g_tri.cpp"),
            Object(Matching,    "SSystem/SComponent/c_lib.cpp"),
            Object(Matching,    "SSystem/SComponent/c_angle.cpp"),
            Object(Matching,    "SSystem/SComponent/c_data_tbl.cpp"),
            Object(Matching,    "SSystem/SStandard/s_basic.cpp"),
        ],
    },
    JSystemLib(
        "JFramework",
        [
            Object(Matching,    "JSystem/JFramework/JFWDisplay.cpp"),
            Object(NonMatching, "JSystem/JFramework/JFWSystem.cpp"),
        ],
    ),
    JSystemLib(
        "J3DU",
        [
            Object(Matching,    "JSystem/J3DU/J3DUClipper.cpp"),
            Object(NonMatching, "JSystem/J3DU/J3DUMotion.cpp"),
            Object(Matching,    "JSystem/J3DU/J3DUDL.cpp"),
        ],
    ),
    JSystemLib(
        "JParticle",
        [
            Object(Matching,    "JSystem/JParticle/JPABaseShape.cpp"),
            Object(Matching,    "JSystem/JParticle/JPAExtraShape.cpp"),
            Object(Matching,    "JSystem/JParticle/JPASweepShape.cpp"),
            Object(Matching,    "JSystem/JParticle/JPAExTexShape.cpp"),
            Object(Matching,    "JSystem/JParticle/JPADynamicsBlock.cpp"),
            Object(Matching,    "JSystem/JParticle/JPAFieldBlock.cpp"),
            Object(Matching,    "JSystem/JParticle/JPAKeyBlock.cpp"),
            Object(Matching,    "JSystem/JParticle/JPATexture.cpp"),
            Object(Matching,    "JSystem/JParticle/JPAResourceManager.cpp"),
            Object(Matching,    "JSystem/JParticle/JPAEmitterLoader.cpp"),
            Object(Matching,    "JSystem/JParticle/JPAMath.cpp"),
            Object(NonMatching, "JSystem/JParticle/JPAField.cpp"),
            Object(Matching,    "JSystem/JParticle/JPAEmitter.cpp"),
            Object(Matching,    "JSystem/JParticle/JPAParticle.cpp"),
            Object(Matching,    "JSystem/JParticle/JPAEmitterManager.cpp"),
            Object(NonMatching, "JSystem/JParticle/JPADrawVisitor.cpp"),
            Object(NonMatching, "JSystem/JParticle/JPADraw.cpp"),
            Object(Matching,    "JSystem/JParticle/JPADrawSetupTev.cpp"),
        ],
    ),
    JSystemLib(
        "JStage",
        [
            Object(Matching,    "JSystem/JStage/JSGActor.cpp"),
            Object(Matching,    "JSystem/JStage/JSGAmbientLight.cpp"),
            Object(Matching,    "JSystem/JStage/JSGCamera.cpp"),
            Object(Matching,    "JSystem/JStage/JSGFog.cpp"),
            Object(Matching,    "JSystem/JStage/JSGLight.cpp"),
            Object(Matching,    "JSystem/JStage/JSGObject.cpp"),
            Object(Matching,    "JSystem/JStage/JSGSystem.cpp"),
        ],
    ),
    JSystemLib(
        "JStudio",
        [
            Object(Matching,    "JSystem/JStudio/JStudio/jstudio-control.cpp"),
            Object(Matching,    "JSystem/JStudio/JStudio/jstudio-data.cpp"),
            Object(Matching,    "JSystem/JStudio/JStudio/jstudio-math.cpp"),
            Object(NonMatching, "JSystem/JStudio/JStudio/jstudio-object.cpp"),
            Object(Equivalent,  "JSystem/JStudio/JStudio/functionvalue.cpp"), # weak func order
            Object(NonMatching, "JSystem/JStudio/JStudio/fvb.cpp"),
            Object(Matching,    "JSystem/JStudio/JStudio/fvb-data.cpp"),
            Object(Matching,    "JSystem/JStudio/JStudio/fvb-data-parse.cpp"),
            Object(Matching,    "JSystem/JStudio/JStudio/object-id.cpp"),
            Object(Matching,    "JSystem/JStudio/JStudio/stb.cpp", extra_cflags=['-pragma "nosyminline on"']),
            Object(Matching,    "JSystem/JStudio/JStudio/stb-data.cpp"),
            Object(Matching,    "JSystem/JStudio/JStudio/stb-data-parse.cpp"),
        ],
    ),
    JSystemLib(
        "JStudio_JStage",
        [
            Object(Matching,    "JSystem/JStudio/JStudio_JStage/control.cpp"),
            Object(Matching,    "JSystem/JStudio/JStudio_JStage/object.cpp"),
            Object(Matching,    "JSystem/JStudio/JStudio_JStage/object-actor.cpp"),
            Object(Matching,    "JSystem/JStudio/JStudio_JStage/object-ambientlight.cpp"),
            Object(Matching,    "JSystem/JStudio/JStudio_JStage/object-camera.cpp"),
            Object(Matching,    "JSystem/JStudio/JStudio_JStage/object-fog.cpp"),
            Object(Matching,    "JSystem/JStudio/JStudio_JStage/object-light.cpp"),
        ],
    ),
    JSystemLib(
        "JStudio_JAudio",
        [
            Object(Matching,    "JSystem/JStudio/JStudio_JAudio/control.cpp"),
            Object(Matching,    "JSystem/JStudio/JStudio_JAudio/object-sound.cpp"),
        ],
    ),
    JSystemLib(
        "JStudio_JParticle",
        [
            Object(Matching,    "JSystem/JStudio/JStudio_JParticle/control.cpp"),
            Object(Matching,    "JSystem/JStudio/JStudio_JParticle/object-particle.cpp", extra_cflags=['-pragma "nosyminline on"']),
        ],
    ),
    JSystemLib(
        "JStudio_JMessage",
        [
            Object(Matching,    "JSystem/JStudio/JStudio_JMessage/control.cpp"),
            Object(Matching,    "JSystem/JStudio/JStudio_JMessage/object-message.cpp"),
        ],
    ),
    JSystemLib(
        "JStudioToolLibrary",
        [
            Object(Matching,    "JSystem/JStudio/JStudioToolLibrary/console.cpp"),
        ],
    ),
    JSystemLib(
        "JAudio",
        [
            Object(Matching,    "JSystem/JAudio/JASCalc.cpp"),
            Object(Matching,    "JSystem/JAudio/JASAiCtrl.cpp"),
            Object(Matching,    "JSystem/JAudio/JASDvdThread.cpp"),
            Object(Matching,    "JSystem/JAudio/JASCallback.cpp"),
            Object(Matching,    "JSystem/JAudio/JASRate.cpp"),
            Object(Matching,    "JSystem/JAudio/JASHardStream.cpp"),
            Object(Matching,    "JSystem/JAudio/JASHeapCtrl.cpp"),
            Object(Matching,    "JSystem/JAudio/JASResArcLoader.cpp"),
            Object(Matching,    "JSystem/JAudio/JASProbe.cpp"),
            Object(Matching,    "JSystem/JAudio/JASKernelDebug.cpp"),
            Object(Matching,    "JSystem/JAudio/JASCmdStack.cpp"),
            Object(Matching,    "JSystem/JAudio/JASSystemHeap.cpp"),
            Object(Matching,    "JSystem/JAudio/JASNoteMgr.cpp"),
            Object(Matching,    "JSystem/JAudio/JASOuterParam.cpp"),
            Object(Matching,    "JSystem/JAudio/JASPlayer_impl.cpp"),
            Object(Matching,    "JSystem/JAudio/JASRegisterParam.cpp"),
            Object(Matching,    "JSystem/JAudio/JASSeqCtrl.cpp"),
            Object(Matching,    "JSystem/JAudio/JASSeqParser.cpp"),
            Object(Matching,    "JSystem/JAudio/JASTrack.cpp"),
            Object(Matching,    "JSystem/JAudio/JASTrackInterrupt.cpp"),
            Object(Matching,    "JSystem/JAudio/JASTrackPort.cpp"),
            Object(Matching,    "JSystem/JAudio/JASBank.cpp"),
            Object(Matching,    "JSystem/JAudio/JASWaveBank.cpp"),
            Object(Matching,    "JSystem/JAudio/JASBasicBank.cpp"),
            Object(Matching,    "JSystem/JAudio/JASBasicInst.cpp"),
            Object(Matching,    "JSystem/JAudio/JASDrumSet.cpp"),
            Object(NonMatching, "JSystem/JAudio/JASBasicWaveBank.cpp"),
            Object(Matching,    "JSystem/JAudio/JASSimpleWaveBank.cpp"),
            Object(Matching,    "JSystem/JAudio/JASInstEffect.cpp"),
            Object(Matching,    "JSystem/JAudio/JASInstSense.cpp"),
            Object(Matching,    "JSystem/JAudio/JASInstRand.cpp"),
            Object(Matching,    "JSystem/JAudio/JASWSParser.cpp"),
            Object(NonMatching, "JSystem/JAudio/JASBNKParser.cpp"),
            Object(Matching,    "JSystem/JAudio/JASWaveArcLoader.cpp"),
            Object(Matching,    "JSystem/JAudio/JASWaveBankMgr.cpp"),
            Object(NonMatching, "JSystem/JAudio/JASBankMgr.cpp"),
            Object(Matching,    "JSystem/JAudio/JASAudioThread.cpp"),
            Object(Matching,    "JSystem/JAudio/JASDSPBuf.cpp"),
            Object(NonMatching, "JSystem/JAudio/JASDSPChannel.cpp"),
            Object(Matching,    "JSystem/JAudio/JASDSPInterface.cpp"),
            Object(Matching,    "JSystem/JAudio/JASDriverIF.cpp"),
            Object(Matching,    "JSystem/JAudio/JASChGlobal.cpp"),
            Object(Matching,    "JSystem/JAudio/JASChAllocQueue.cpp"),
            Object(Matching,    "JSystem/JAudio/JASChannel.cpp"),
            Object(NonMatching, "JSystem/JAudio/JASChannelMgr.cpp"),
            Object(Matching,    "JSystem/JAudio/JASOscillator.cpp"),
            Object(Matching,    "JSystem/JAudio/JASDriverTables.cpp"),
            Object(Matching,    "JSystem/JAudio/dspproc.c", extra_cflags=["-lang c++", "-O4", "-func_align 32"]),
            Object(Matching,    "JSystem/JAudio/dsptask.c", extra_cflags=["-lang c++", "-O4", "-func_align 32"]),
            Object(Matching,    "JSystem/JAudio/osdsp.c", extra_cflags=["-lang c++", "-O4", "-func_align 32", "-str nopool"]),
            Object(Matching,    "JSystem/JAudio/osdsp_task.c", extra_cflags=["-lang c++", "-O4", "-func_align 32"]),
            Object(Matching,    "JSystem/JAudio/JAIAnimation.cpp"),
            Object(NonMatching, "JSystem/JAudio/JAIBasic.cpp"),
            Object(Matching,    "JSystem/JAudio/JAIBankWave.cpp"),
            Object(Matching,    "JSystem/JAudio/JAIConst.cpp"),
            Object(Matching,    "JSystem/JAudio/JAIDummyObject.cpp"),
            Object(Matching,    "JSystem/JAudio/JAIFx.cpp"),
            Object(Matching,    "JSystem/JAudio/JAIGlobalParameter.cpp"),
            Object(Matching,    "JSystem/JAudio/JAIInitData.cpp"),
            Object(NonMatching, "JSystem/JAudio/JAISeMgr.cpp"),
            Object(Matching,    "JSystem/JAudio/JAISequenceHeap.cpp"),
            Object(NonMatching, "JSystem/JAudio/JAISequenceMgr.cpp"),
            Object(NonMatching, "JSystem/JAudio/JAISound.cpp"),
            Object(NonMatching, "JSystem/JAudio/JAISoundTable.cpp"),
            Object(NonMatching, "JSystem/JAudio/JAIStreamMgr.cpp"),
            Object(Matching,    "JSystem/JAudio/JAISystemInterface.cpp"),
        ],
    ),
    JSystemLib(
        "JMessage",
        [
            Object(Matching,    "JSystem/JMessage/data.cpp"),
            Object(Matching,    "JSystem/JMessage/control.cpp"),
            Object(NonMatching, "JSystem/JMessage/processor.cpp"),
            Object(NonMatching, "JSystem/JMessage/resource.cpp"),
        ],
    ),
    DolphinLib(
        "gba",
        [
            Object(Matching,    "dolphin/gba/GBA.c"),
            Object(Matching,    "dolphin/gba/GBAGetProcessStatus.c"),
            Object(Matching,    "dolphin/gba/GBAJoyBoot.c"),
            Object(Matching,    "dolphin/gba/GBARead.c"),
            Object(Matching,    "dolphin/gba/GBAWrite.c"),
            Object(Matching,    "dolphin/gba/GBAXfer.c"),
        ],
    ),
    JSystemLib(
        "JAZelAudio",
        [
            Object(NonMatching, "JAZelAudio/JAIZelBasic.cpp"),
            Object(NonMatching, "JAZelAudio/JAIZelAnime.cpp"),
            Object(NonMatching, "JAZelAudio/JAIZelAtmos.cpp"),
            Object(NonMatching, "JAZelAudio/JAIZelInst.cpp"),
            Object(MatchingFor("GZLJ01", "GZLE01", "GZLP01"),    "JAZelAudio/JAIZelParam.cpp"),
            Object(NonMatching, "JAZelAudio/JAIZelCharVoiceTable.cpp"),
            Object(MatchingFor("GZLJ01", "GZLE01", "GZLP01"),    "JAZelAudio/JAIZelScene.cpp"),
            Object(Matching,    "JAZelAudio/JAIZelSound.cpp"),
        ],
        progress_category="game",
    ),
    DolphinLib(
        "gf",
        [
            Object(NonMatching, "dolphin/gf/GFGeometry.cpp"),
            Object(NonMatching, "dolphin/gf/GFLight.cpp"),
            Object(NonMatching, "dolphin/gf/GFPixel.cpp"),
            Object(NonMatching, "dolphin/gf/GFTev.cpp"),
            Object(NonMatching, "dolphin/gf/GFTransform.cpp"),
        ],
    ),
    JSystemLib(
        "JKernel",
        [
            Object(Matching,    "JSystem/JKernel/JKRHeap.cpp"),
            Object(Matching,    "JSystem/JKernel/JKRStdHeap.cpp"),
            Object(Matching,    "JSystem/JKernel/JKRExpHeap.cpp"),
            Object(Matching,    "JSystem/JKernel/JKRSolidHeap.cpp"),
            Object(Matching,    "JSystem/JKernel/JKRDisposer.cpp"),
            Object(Matching,    "JSystem/JKernel/JKRThread.cpp"),
            Object(Matching,    "JSystem/JKernel/JKRAram.cpp"),
            Object(Matching,    "JSystem/JKernel/JKRAramHeap.cpp"),
            Object(Matching,    "JSystem/JKernel/JKRAramBlock.cpp"),
            Object(Matching,    "JSystem/JKernel/JKRAramPiece.cpp"),
            Object(Matching,    "JSystem/JKernel/JKRAramStream.cpp"),
            Object(Matching,    "JSystem/JKernel/JKRFileLoader.cpp"),
            Object(Matching,    "JSystem/JKernel/JKRFileFinder.cpp"),
            Object(Matching,    "JSystem/JKernel/JKRFileCache.cpp"),
            Object(Matching,    "JSystem/JKernel/JKRArchivePub.cpp"),
            Object(Matching,    "JSystem/JKernel/JKRArchivePri.cpp"),
            Object(Matching,    "JSystem/JKernel/JKRMemArchive.cpp"),
            Object(Matching,    "JSystem/JKernel/JKRAramArchive.cpp"),
            Object(Matching,    "JSystem/JKernel/JKRDvdArchive.cpp"),
            Object(Matching,    "JSystem/JKernel/JKRCompArchive.cpp"),
            Object(Matching,    "JSystem/JKernel/JKRFile.cpp"),
            Object(Matching,    "JSystem/JKernel/JKRDvdFile.cpp"),
            Object(Matching,    "JSystem/JKernel/JKRDvdRipper.cpp"),
            Object(Matching,    "JSystem/JKernel/JKRDvdAramRipper.cpp", extra_cflags=['-pragma "nosyminline on"']),
            Object(Matching,    "JSystem/JKernel/JKRDecomp.cpp"),
        ],
    ),
    JSystemLib(
        "JSupport",
        [
            Object(Matching,    "JSystem/JSupport/JSUList.cpp"),
            Object(Matching,    "JSystem/JSupport/JSUInputStream.cpp"),
            Object(Matching,    "JSystem/JSupport/JSUMemoryStream.cpp"),
            Object(Matching,    "JSystem/JSupport/JSUFileStream.cpp"),
        ],
    ),
    JSystemLib(
        "JGadget",
        [
            Object(Matching,    "JSystem/JGadget/binary.cpp"),
            Object(Matching,    "JSystem/JGadget/linklist.cpp"),
            Object(Matching,    "JSystem/JGadget/std-vector.cpp"),
        ],
    ),
    JSystemLib(
        "JUtility",
        [
            Object(Matching,    "JSystem/JUtility/JUTCacheFont.cpp"),
            Object(Matching,    "JSystem/JUtility/JUTResource.cpp"),
            Object(Matching,    "JSystem/JUtility/JUTTexture.cpp"),
            Object(Matching,    "JSystem/JUtility/JUTPalette.cpp"),
            Object(Matching,    "JSystem/JUtility/JUTNameTab.cpp"),
            Object(Matching,    "JSystem/JUtility/JUTGraphFifo.cpp"),
            Object(Matching,    "JSystem/JUtility/JUTFont.cpp"),
            Object(Matching,    "JSystem/JUtility/JUTResFont.cpp"),
            Object(Matching,    "JSystem/JUtility/JUTDbPrint.cpp"),
            Object(Matching,    "JSystem/JUtility/JUTGamePad.cpp"),
            Object(Matching,    "JSystem/JUtility/JUTException.cpp"),
            Object(Matching,    "JSystem/JUtility/JUTDirectPrint.cpp"),
            Object(Matching,    "JSystem/JUtility/JUTAssert.cpp"),
            Object(Matching,    "JSystem/JUtility/JUTVideo.cpp"),
            Object(Equivalent,  "JSystem/JUtility/JUTXfb.cpp"), # Nondeterministic compiler bug, do not link
            Object(Matching,    "JSystem/JUtility/JUTFader.cpp"),
            Object(Matching,    "JSystem/JUtility/JUTProcBar.cpp"),
            Object(Matching,    "JSystem/JUtility/JUTConsole.cpp"),
            Object(Matching,    "JSystem/JUtility/JUTDirectFile.cpp"),
            Object(Matching,    "JSystem/JUtility/JUTGba.cpp"),
            Object(Matching,    "JSystem/JUtility/JUTFontData_Ascfont_fix12.cpp"), # Originally a .s file
        ],
    ),
    JSystemLib(
        "J2DGraph",
        [
            Object(Matching,    "JSystem/J2DGraph/J2DGrafContext.cpp"),
            Object(Matching,    "JSystem/J2DGraph/J2DOrthoGraph.cpp"),
            Object(Matching,    "JSystem/J2DGraph/J2DPrint.cpp"),
            Object(Matching,    "JSystem/J2DGraph/J2DPane.cpp"),
            Object(Matching,    "JSystem/J2DGraph/J2DScreen.cpp"),
            Object(Matching,    "JSystem/J2DGraph/J2DWindow.cpp"),
            Object(Matching,    "JSystem/J2DGraph/J2DPicture.cpp"),
            Object(Matching,    "JSystem/J2DGraph/J2DTextBox.cpp"),
        ],
    ),
    JSystemLib(
        "JRenderer",
        [
            Object(Matching,    "JSystem/JRenderer/JRenderer.cpp"),
        ],
    ),
    JSystemLib(
        "J3DGraphBase",
        [
            Object(Matching,    "JSystem/J3DGraphBase/J3DGD.cpp"),
            Object(Matching,    "JSystem/J3DGraphBase/J3DSys.cpp"),
            Object(Matching,    "JSystem/J3DGraphBase/J3DVertex.cpp"),
            Object(Matching,    "JSystem/J3DGraphBase/J3DTransform.cpp"),
            Object(Matching,    "JSystem/J3DGraphBase/J3DPacket.cpp"),
            Object(Matching,    "JSystem/J3DGraphBase/J3DShapeMtx.cpp", extra_cflags=['-pragma "nosyminline on"']),
            Object(Matching,    "JSystem/J3DGraphBase/J3DShape.cpp"),
            Object(Matching,    "JSystem/J3DGraphBase/J3DMaterial.cpp"),
            Object(NonMatching, "JSystem/J3DGraphBase/J3DMatBlock.cpp"),
            Object(Matching,    "JSystem/J3DGraphBase/J3DTevs.cpp"),
            Object(Matching,    "JSystem/J3DGraphBase/J3DDrawBuffer.cpp"),
        ],
    ),
    JSystemLib(
        "J3DGraphAnimator",
        [
            Object(Matching,    "JSystem/J3DGraphAnimator/J3DModelData.cpp"),
            Object(NonMatching, "JSystem/J3DGraphAnimator/J3DModel.cpp"),
            Object(Matching,    "JSystem/J3DGraphAnimator/J3DAnimation.cpp"),
            Object(Matching,    "JSystem/J3DGraphAnimator/J3DMaterialAnm.cpp"),
            Object(Matching,    "JSystem/J3DGraphAnimator/J3DVisibility.cpp"),
            Object(NonMatching, "JSystem/J3DGraphAnimator/J3DCluster.cpp"),
            Object(NonMatching, "JSystem/J3DGraphAnimator/J3DJoint.cpp"),
            Object(Matching,    "JSystem/J3DGraphAnimator/J3DNode.cpp"),
            Object(Matching,    "JSystem/J3DGraphAnimator/J3DMaterialAttach.cpp"),
        ],
    ),
    JSystemLib(
        "J3DGraphLoader",
        [
            Object(Matching,    "JSystem/J3DGraphLoader/J3DMaterialFactory.cpp"),
            Object(Matching,    "JSystem/J3DGraphLoader/J3DMaterialFactory_v21.cpp"),
            Object(Matching,    "JSystem/J3DGraphLoader/J3DClusterLoader.cpp"),
            Object(Matching,    "JSystem/J3DGraphLoader/J3DModelLoader.cpp"),
            Object(Matching,    "JSystem/J3DGraphLoader/J3DModelLoaderCalcSize.cpp"),
            Object(Matching,    "JSystem/J3DGraphLoader/J3DJointFactory.cpp"),
            Object(Matching,    "JSystem/J3DGraphLoader/J3DShapeFactory.cpp"),
            Object(Matching,    "JSystem/J3DGraphLoader/J3DAnmLoader.cpp"),
        ],
    ),
    JSystemLib(
        "JMath",
        [
            Object(Matching,    "JSystem/JMath/JMath.cpp"),
            Object(Matching,    "JSystem/JMath/random.cpp"),
        ],
    ),
    DolphinLib(
        "base",
        [
            Object(NonMatching, "dolphin/base/PPCArch.c"),
        ],
    ),
    DolphinLib(
        "os",
        [
            Object(Matching, "dolphin/os/__start.c"),
            Object(Matching, "dolphin/os/OS.c"),
            Object(Matching, "dolphin/os/OSAlarm.c"),
            Object(Matching, "dolphin/os/OSAlloc.c"),
            Object(Matching, "dolphin/os/OSArena.c"),
            Object(Matching, "dolphin/os/OSAudioSystem.c"),
            Object(Matching, "dolphin/os/OSCache.c"),
            Object(Matching, "dolphin/os/OSContext.c"),
            Object(Matching, "dolphin/os/OSError.c"),
            Object(Matching, "dolphin/os/OSFont.c"),
            Object(Matching, "dolphin/os/OSInterrupt.c"),
            Object(Matching, "dolphin/os/OSLink.c"),
            Object(Matching, "dolphin/os/OSMessage.c"),
            Object(Matching, "dolphin/os/OSMemory.c"),
            Object(Matching, "dolphin/os/OSMutex.c"),
            Object(Matching, "dolphin/os/OSReboot.c"),
            Object(Matching, "dolphin/os/OSReset.c"),
            Object(Matching, "dolphin/os/OSResetSW.c"),
            Object(Matching, "dolphin/os/OSRtc.c"),
            Object(Matching, "dolphin/os/OSSync.c"),
            Object(Matching, "dolphin/os/OSThread.c"),
            Object(Matching, "dolphin/os/OSTime.c"),
            Object(Matching, "dolphin/os/__ppc_eabi_init.cpp"),
        ],
    ),
    DolphinLib(
        "exi",
        [
            Object(NonMatching, "dolphin/exi/EXIBios.c"),
            Object(NonMatching, "dolphin/exi/EXIUart.c"),
        ],
    ),
    DolphinLib(
        "si",
        [
            Object(NonMatching, "dolphin/si/SIBios.c"),
            Object(NonMatching, "dolphin/si/SISamplingRate.c"),
        ],
    ),
    DolphinLib(
        "db",
        [
            Object(NonMatching, "dolphin/db/db.c"),
        ],
    ),
    DolphinLib(
        "mtx",
        [
            Object(Matching,    "dolphin/mtx/mtx.c"),
            Object(Matching,    "dolphin/mtx/mtxvec.c"),
            Object(Matching,    "dolphin/mtx/mtx44.c"),
            Object(Matching,    "dolphin/mtx/vec.c"),
            Object(Matching,    "dolphin/mtx/quat.c"),
        ],
    ),
    DolphinLib(
        "dvd",
        [
            Object(Matching, "dolphin/dvd/dvdlow.c"),
            Object(Matching, "dolphin/dvd/dvdfs.c"),
            Object(Matching, "dolphin/dvd/dvd.c"),
            Object(Matching, "dolphin/dvd/dvdqueue.c"),
            Object(Matching, "dolphin/dvd/dvderror.c"),
            Object(Matching, "dolphin/dvd/dvdidutils.c"),
            Object(Matching, "dolphin/dvd/dvdFatal.c"),
            Object(Matching, "dolphin/dvd/fstload.c"),
        ],
    ),
    DolphinLib(
        "vi",
        [
            Object(NonMatching, "dolphin/vi/vi.c"),
        ],
    ),
    DolphinLib(
        "pad",
        [
            Object(NonMatching, "dolphin/pad/Padclamp.c"),
            Object(NonMatching, "dolphin/pad/Pad.c"),
        ],
    ),
    DolphinLib(
        "ai",
        [
            Object(NonMatching, "dolphin/ai/ai.c"),
            Object(NonMatching, "dolphin/ar/ar.c"),
        ],
    ),
    DolphinLib(
        "ar",
        [
            Object(NonMatching, "dolphin/ar/arq.c"),
        ],
    ),
    DolphinLib(
        "dsp",
        [
            Object(NonMatching, "dolphin/dsp/dsp.c"),
            Object(NonMatching, "dolphin/dsp/dsp_debug.c"),
            Object(NonMatching, "dolphin/dsp/dsp_task.c"),
        ],
    ),
    DolphinLib(
        "card",
        [
            Object(NonMatching, "dolphin/card/CARDBios.c"),
            Object(NonMatching, "dolphin/card/CARDUnlock.c"),
            Object(NonMatching, "dolphin/card/CARDRdwr.c"),
            Object(NonMatching, "dolphin/card/CARDBlock.c"),
            Object(NonMatching, "dolphin/card/CARDDir.c"),
            Object(NonMatching, "dolphin/card/CARDCheck.c"),
            Object(NonMatching, "dolphin/card/CARDMount.c"),
            Object(NonMatching, "dolphin/card/CARDFormat.c"),
            Object(NonMatching, "dolphin/card/CARDOpen.c"),
            Object(NonMatching, "dolphin/card/CARDCreate.c"),
            Object(NonMatching, "dolphin/card/CARDRead.c"),
            Object(NonMatching, "dolphin/card/CARDWrite.c"),
            Object(NonMatching, "dolphin/card/CARDStat.c"),
            Object(NonMatching, "dolphin/card/CARDNet.c"),
        ],
    ),
    DolphinLib(
        "gx",
        [
            Object(NonMatching, "dolphin/gx/GXInit.c", extra_cflags=["-opt nopeephole"]),
            Object(Matching,    "dolphin/gx/GXFifo.c"),
            Object(NonMatching, "dolphin/gx/GXAttr.c"),
            Object(NonMatching, "dolphin/gx/GXMisc.c"),
            Object(NonMatching, "dolphin/gx/GXGeometry.c"),
            Object(NonMatching, "dolphin/gx/GXFrameBuf.c"),
            Object(NonMatching, "dolphin/gx/GXLight.c", extra_cflags=["-fp_contract off"]),
            Object(NonMatching, "dolphin/gx/GXTexture.c"),
            Object(NonMatching, "dolphin/gx/GXBump.c"),
            Object(NonMatching, "dolphin/gx/GXTev.c"),
            Object(NonMatching, "dolphin/gx/GXPixel.c"),
            Object(NonMatching, "dolphin/gx/GXStubs.c"),
            Object(Matching,    "dolphin/gx/GXDisplayList.c"),
            Object(NonMatching, "dolphin/gx/GXTransform.c", extra_cflags=["-fp_contract off"]),
            Object(Matching,    "dolphin/gx/GXPerf.c"),
        ],
    ),
    DolphinLib(
        "gd",
        [
            Object(NonMatching, "dolphin/gd/GDBase.c"),
            Object(NonMatching, "dolphin/gd/GDGeometry.c"),
        ],
    ),
    {
        "lib": "Runtime.PPCEABI.H",
        "mw_version": "GC/1.3",
        "cflags": cflags_runtime,
        "progress_category": "sdk",
        "host": False,
        "objects": [
            Object(Matching,    "PowerPC_EABI_Support/Runtime/Src/__mem.c"),
            Object(Matching,    "PowerPC_EABI_Support/Runtime/Src/__va_arg.c"),
            Object(Matching,    "PowerPC_EABI_Support/Runtime/Src/global_destructor_chain.c"),
            Object(Matching,    "PowerPC_EABI_Support/Runtime/Src/CPlusLibPPC.cp"),
            Object(NonMatching, "PowerPC_EABI_Support/Runtime/Src/NMWException.cp"),
            Object(Matching,    "PowerPC_EABI_Support/Runtime/Src/ptmf.c"),
            Object(Matching,    "PowerPC_EABI_Support/Runtime/Src/runtime.c"),
            Object(Matching,    "PowerPC_EABI_Support/Runtime/Src/__init_cpp_exceptions.cpp"),
            Object(Matching,    "PowerPC_EABI_Support/Runtime/Src/Gecko_ExceptionPPC.cp"),
            Object(Matching,    "PowerPC_EABI_Support/Runtime/Src/GCN_mem_alloc.c", extra_cflags=["-str reuse,nopool,readonly"]),
        ],
    },
    {
        "lib": "MSL_C",
        "mw_version": "GC/1.3",
        "cflags": cflags_runtime,
        "progress_category": "sdk",
        "host": False,
        "objects": [
            Object(Matching, "PowerPC_EABI_Support/MSL/MSL_C/MSL_Common/Src/abort_exit.c"),
            Object(Matching, "PowerPC_EABI_Support/MSL/MSL_C/MSL_Common/Src/alloc.c", extra_cflags=["-inline noauto"]),
            Object(Matching, "PowerPC_EABI_Support/MSL/MSL_C/MSL_Common/Src/errno.c"),
            Object(Matching, "PowerPC_EABI_Support/MSL/MSL_C/MSL_Common/Src/ansi_files.c"),
            Object(MatchingFor("GZLJ01", "GZLE01", "GZLP01"), "PowerPC_EABI_Support/MSL/MSL_C/MSL_Common_Embedded/Src/ansi_fp.c", extra_cflags=["-inline noauto"]),
            Object(Matching, "PowerPC_EABI_Support/MSL/MSL_C/MSL_Common/Src/arith.c"),
            Object(Matching, "PowerPC_EABI_Support/MSL/MSL_C/MSL_Common/Src/buffer_io.c"),
            Object(Matching, "PowerPC_EABI_Support/MSL/MSL_C/MSL_Common/Src/ctype.c"),
            Object(Matching, "PowerPC_EABI_Support/MSL/MSL_C/MSL_Common/Src/direct_io.c"),
            Object(Matching, "PowerPC_EABI_Support/MSL/MSL_C/MSL_Common/Src/file_io.c", extra_cflags=["-inline noauto"]),
            Object(Matching, "PowerPC_EABI_Support/MSL/MSL_C/MSL_Common/Src/FILE_POS.c"),
            Object(NonMatching, "PowerPC_EABI_Support/MSL/MSL_C/MSL_Common/Src/locale.c"), # Demo-only
            Object(MatchingFor("GZLJ01", "GZLE01", "GZLP01"), "PowerPC_EABI_Support/MSL/MSL_C/MSL_Common/Src/mbstring.c", extra_cflags=["-inline noauto"]),
            Object(Matching, "PowerPC_EABI_Support/MSL/MSL_C/MSL_Common/Src/mem.c"),
            Object(Matching, "PowerPC_EABI_Support/MSL/MSL_C/MSL_Common/Src/mem_funcs.c"),
            Object(Matching, "PowerPC_EABI_Support/MSL/MSL_C/MSL_Common/Src/misc_io.c"),
            Object(Matching, "PowerPC_EABI_Support/MSL/MSL_C/MSL_Common/Src/printf.c"),
            Object(Matching, "PowerPC_EABI_Support/MSL/MSL_C/MSL_Common/Src/float.c"),
            Object(MatchingFor("GZLJ01", "GZLE01", "GZLP01"), "PowerPC_EABI_Support/MSL/MSL_C/MSL_Common/Src/scanf.c"),
            Object(Matching, "PowerPC_EABI_Support/MSL/MSL_C/MSL_Common/Src/string.c"),
            Object(NonMatching, "PowerPC_EABI_Support/MSL/MSL_C/MSL_Common/Src/strtold.c"), # Demo-only
            Object(MatchingFor("GZLJ01", "GZLE01", "GZLP01"), "PowerPC_EABI_Support/MSL/MSL_C/MSL_Common/Src/strtoul.c"),
            Object(Matching, "PowerPC_EABI_Support/MSL/MSL_C/MSL_Common_Embedded/Src/uart_console_io.c"),
            Object(Matching, "PowerPC_EABI_Support/MSL/MSL_C/MSL_Common/Src/wchar_io.c"),
            Object(Matching, "PowerPC_EABI_Support/MSL/MSL_C/MSL_Common_Embedded/Math/Double_precision/e_acos.c"),
            Object(Matching, "PowerPC_EABI_Support/MSL/MSL_C/MSL_Common_Embedded/Math/Double_precision/e_asin.c"),
            Object(Matching, "PowerPC_EABI_Support/MSL/MSL_C/MSL_Common_Embedded/Math/Double_precision/e_atan2.c"),
            Object(Matching, "PowerPC_EABI_Support/MSL/MSL_C/MSL_Common_Embedded/Math/Double_precision/e_fmod.c"),
            Object(NonMatching, "PowerPC_EABI_Support/MSL/MSL_C/MSL_Common_Embedded/Math/Double_precision/e_pow.c"), # Demo-only
            Object(Matching, "PowerPC_EABI_Support/MSL/MSL_C/MSL_Common_Embedded/Math/Double_precision/e_rem_pio2.c"),
            Object(Matching, "PowerPC_EABI_Support/MSL/MSL_C/MSL_Common_Embedded/Math/Double_precision/k_cos.c"),
            Object(Matching, "PowerPC_EABI_Support/MSL/MSL_C/MSL_Common_Embedded/Math/Double_precision/k_rem_pio2.c"),
            Object(Matching, "PowerPC_EABI_Support/MSL/MSL_C/MSL_Common_Embedded/Math/Double_precision/k_sin.c"),
            Object(Matching, "PowerPC_EABI_Support/MSL/MSL_C/MSL_Common_Embedded/Math/Double_precision/k_tan.c"),
            Object(Matching, "PowerPC_EABI_Support/MSL/MSL_C/MSL_Common_Embedded/Math/Double_precision/s_atan.c"),
            Object(Matching, "PowerPC_EABI_Support/MSL/MSL_C/MSL_Common_Embedded/Math/Double_precision/s_copysign.c"),
            Object(Matching, "PowerPC_EABI_Support/MSL/MSL_C/MSL_Common_Embedded/Math/Double_precision/s_cos.c"),
            Object(Matching, "PowerPC_EABI_Support/MSL/MSL_C/MSL_Common_Embedded/Math/Double_precision/s_floor.c"),
            Object(Matching, "PowerPC_EABI_Support/MSL/MSL_C/MSL_Common_Embedded/Math/Double_precision/s_frexp.c"),
            Object(Matching, "PowerPC_EABI_Support/MSL/MSL_C/MSL_Common_Embedded/Math/Double_precision/s_ldexp.c"),
            Object(Matching, "PowerPC_EABI_Support/MSL/MSL_C/MSL_Common_Embedded/Math/Double_precision/s_modf.c"),
            Object(NonMatching, "PowerPC_EABI_Support/MSL/MSL_C/MSL_Common_Embedded/Math/Double_precision/s_nextafter.c"), # Demo-only
            Object(Matching, "PowerPC_EABI_Support/MSL/MSL_C/MSL_Common_Embedded/Math/Double_precision/s_sin.c"),
            Object(Matching, "PowerPC_EABI_Support/MSL/MSL_C/MSL_Common_Embedded/Math/Double_precision/s_tan.c"),
            Object(Matching, "PowerPC_EABI_Support/MSL/MSL_C/MSL_Common_Embedded/Math/Double_precision/w_acos.c"),
            Object(Matching, "PowerPC_EABI_Support/MSL/MSL_C/MSL_Common_Embedded/Math/Double_precision/w_asin.c"),
            Object(Matching, "PowerPC_EABI_Support/MSL/MSL_C/MSL_Common_Embedded/Math/Double_precision/w_atan2.c"),
            Object(Matching, "PowerPC_EABI_Support/MSL/MSL_C/MSL_Common_Embedded/Math/Double_precision/w_fmod.c"),
            Object(NonMatching, "PowerPC_EABI_Support/MSL/MSL_C/MSL_Common_Embedded/Math/Double_precision/w_pow.c"), # Demo-only
            Object(Matching, "PowerPC_EABI_Support/MSL/MSL_C/PPC_EABI/Src/math_ppc.c"),
        ],
    },
    {
        "lib": "TRK_MINNOW_DOLPHIN",
        "mw_version": "GC/1.3.2",
        "cflags": cflags_runtime,
        "progress_category": "sdk",
        "host": False,
        "objects": [
            Object(NonMatching, "TRK_MINNOW_DOLPHIN/Portable/mainloop.c"),
            Object(NonMatching, "TRK_MINNOW_DOLPHIN/Portable/nubevent.c"),
            Object(NonMatching, "TRK_MINNOW_DOLPHIN/Portable/nubinit.c"),
            Object(NonMatching, "TRK_MINNOW_DOLPHIN/Portable/msg.c"),
            Object(NonMatching, "TRK_MINNOW_DOLPHIN/Portable/msgbuf.c"),
            Object(NonMatching, "TRK_MINNOW_DOLPHIN/Portable/serpoll.c"),
            Object(NonMatching, "TRK_MINNOW_DOLPHIN/Portable/usr_put.c"),
            Object(NonMatching, "TRK_MINNOW_DOLPHIN/Portable/dispatch.c"),
            Object(NonMatching, "TRK_MINNOW_DOLPHIN/Portable/msghndlr.c"),
            Object(NonMatching, "TRK_MINNOW_DOLPHIN/Portable/support.c"),
            Object(NonMatching, "TRK_MINNOW_DOLPHIN/Portable/mutex_TRK.c"),
            Object(NonMatching, "TRK_MINNOW_DOLPHIN/Portable/notify.c"),
            Object(NonMatching, "TRK_MINNOW_DOLPHIN/ppc/Generic/flush_cache.c"),
            Object(NonMatching, "TRK_MINNOW_DOLPHIN/Portable/mem_TRK.c"),
            Object(NonMatching, "TRK_MINNOW_DOLPHIN/ppc/Generic/targimpl.c"),
            Object(NonMatching, "TRK_MINNOW_DOLPHIN/ppc/Export/targsupp.s"),
            Object(NonMatching, "TRK_MINNOW_DOLPHIN/ppc/Generic/__exception.c"),
            Object(NonMatching, "TRK_MINNOW_DOLPHIN/Os/dolphin/dolphin_trk.c"),
            Object(NonMatching, "TRK_MINNOW_DOLPHIN/ppc/Generic/mpc_7xx_603e.c"),
            Object(NonMatching, "TRK_MINNOW_DOLPHIN/Portable/main_TRK.c"),
            Object(NonMatching, "TRK_MINNOW_DOLPHIN/Os/dolphin/dolphin_trk_glue.c"),
            Object(NonMatching, "TRK_MINNOW_DOLPHIN/Os/dolphin/targcont.c"),
            Object(NonMatching, "TRK_MINNOW_DOLPHIN/Os/dolphin/target_options.c"),
            Object(NonMatching, "TRK_MINNOW_DOLPHIN/MetroTRK/Export/mslsupp.c"),
        ],
    },
    {
        "lib": "amcstubs",
        "mw_version": "GC/1.3.2",
        "cflags": cflags_runtime,
        "progress_category": "sdk",
        "host": False,
        "objects": [
            Object(NonMatching, "amcstubs/AmcExi2Stubs.c"),
        ],
    },
    {
        "lib": "OdemuExi2",
        "mw_version": "GC/1.3.2",
        "cflags": cflags_runtime,
        "progress_category": "sdk",
        "host": False,
        "objects": [
            Object(NonMatching, "OdemuExi2/DebuggerDriver.c"),
        ],
    },
    {
        "lib": "odenotstub",
        "mw_version": "GC/1.3.2",
        "cflags": cflags_runtime,
        "progress_category": "sdk",
        "host": False,
        "objects": [
            Object(NonMatching, "odenotstub/odenotstub.c"),
        ],
    },

    # Begin RELs
    {
        "lib": "REL",
        "mw_version": "GC/1.3.2",
        "cflags": cflags_rel,
        "progress_category": "sdk",
        "host": False,
        "objects": [
            Object(Matching, "REL/executor.c"),
            Object(
                Matching,
                "REL/global_destructor_chain.c",
                source="PowerPC_EABI_Support/Runtime/Src/global_destructor_chain.c",
            ),
        ],
    },
    Rel("f_pc_profile_lst", [Object(Matching, "f_pc/f_pc_profile_lst.cpp")]),
    ActorRel(MatchingFor("GZLJ01", "GZLE01", "GZLP01"),    "d_a_agbsw0", extra_cflags=['-pragma "nosyminline on"']),
    ActorRel(MatchingFor("GZLJ01", "GZLE01", "GZLP01"),    "d_a_andsw0"),
    ActorRel(Matching,    "d_a_andsw2"),
    ActorRel(MatchingFor("GZLJ01", "GZLE01", "GZLP01"),    "d_a_att", extra_cflags=['-pragma "nosyminline on"']),
    ActorRel(MatchingFor("GZLJ01", "GZLE01", "GZLP01"),    "d_a_bflower", extra_cflags=['-pragma "nosyminline on"']),
    ActorRel(MatchingFor("GZLJ01", "GZLE01", "GZLP01"),    "d_a_bita", extra_cflags=['-pragma "nosyminline on"']),
    ActorRel(Matching,    "d_a_branch"),
    ActorRel(NonMatching, "d_a_bridge"),
    ActorRel(NonMatching, "d_a_coming2", extra_cflags=['-pragma "nosyminline on"']),
    ActorRel(Matching, "d_a_coming3", extra_cflags=['-pragma "nosyminline on"']),
    ActorRel(Matching, "d_a_demo_dk"),
    ActorRel(Matching, "d_a_demo_kmm"),
    ActorRel(Equivalent, "d_a_door10", extra_cflags=['-pragma "nosyminline on"']),
    ActorRel(Matching,    "d_a_dr"),
    ActorRel(Equivalent, "d_a_dr2"),
    ActorRel(Matching, "d_a_ep", extra_cflags=['-pragma "nosyminline on"']),
    ActorRel(MatchingFor("GZLJ01", "GZLE01", "GZLP01"),    "d_a_floor"),
    ActorRel(Matching,    "d_a_grass"),
    ActorRel(MatchingFor("GZLJ01", "GZLE01", "GZLP01"),    "d_a_hitobj", extra_cflags=['-pragma "nosyminline on"']),
    ActorRel(MatchingFor("GZLJ01", "GZLE01", "GZLP01"),    "d_a_hot_floor", extra_cflags=['-pragma "nosyminline on"']),
    ActorRel(MatchingFor("GZLJ01", "GZLE01", "GZLP01"),    "d_a_ikari"),
    ActorRel(MatchingFor("GZLJ01", "GZLE01", "GZLP01"),    "d_a_jbo", extra_cflags=['-pragma "nosyminline on"']),
    ActorRel(MatchingFor("GZLJ01", "GZLE01", "GZLP01"),    "d_a_kaji"),
    ActorRel(Equivalent, "d_a_kanban", extra_cflags=['-pragma "nosyminline on"']), # weak func order
    ActorRel(Matching, "d_a_ki", extra_cflags=['-pragma "nosyminline on"']),
    ActorRel(Matching, "d_a_knob00"),
    ActorRel(MatchingFor("GZLJ01", "GZLE01", "GZLP01"),   "d_a_kui"),
    ActorRel(Matching,    "d_a_kytag00"),
    ActorRel(Matching,    "d_a_kytag01"),
    ActorRel(Matching,    "d_a_kytag02"),
    ActorRel(Matching,    "d_a_kytag03"),
    ActorRel(Matching,    "d_a_kytag04"),
    ActorRel(Matching,    "d_a_kytag05"),
    ActorRel(Matching,    "d_a_kytag06"),
    ActorRel(Matching,    "d_a_kytag07"),
    ActorRel(MatchingFor("GZLJ01", "GZLE01", "GZLP01"),    "d_a_lamp", extra_cflags=['-sym off']),
    ActorRel(NonMatching, "d_a_lod_bg"),
    ActorRel(MatchingFor("GZLJ01", "GZLE01", "GZLP01"),    "d_a_lwood"),
    ActorRel(MatchingFor("GZLJ01", "GZLE01", "GZLP01"),    "d_a_magma"),
    ActorRel(Equivalent, "d_a_majuu_flag", extra_cflags=['-pragma "nosyminline on"']), # weak func order
    ActorRel(MatchingFor("GZLJ01", "GZLE01", "GZLP01"), "d_a_mdoor", extra_cflags=['-pragma "nosyminline on"']),
    ActorRel(MatchingFor("D44J01"), "d_a_msw", extra_cflags=['-pragma "nosyminline on"']),
    ActorRel(MatchingFor("GZLJ01", "GZLE01", "GZLP01"),    "d_a_mtoge"),
    ActorRel(MatchingFor("GZLJ01", "GZLE01", "GZLP01"),    "d_a_obj_AjavW", extra_cflags=['-pragma "nosyminline on"']),
    ActorRel(Matching,    "d_a_obj_Ygush00", extra_cflags=['-pragma "nosyminline on"']),
    ActorRel(MatchingFor("GZLJ01", "GZLE01", "GZLP01"),    "d_a_obj_akabe"),
    ActorRel(MatchingFor("GZLJ01", "GZLE01", "GZLP01"),    "d_a_obj_barrel", extra_cflags=['-pragma "nosyminline on"']),
    ActorRel(MatchingFor("GZLJ01", "GZLE01", "GZLP01"), "d_a_obj_barrel2", extra_cflags=['-pragma "nosyminline on"']),
    ActorRel(MatchingFor("GZLJ01", "GZLE01", "GZLP01"),    "d_a_obj_bscurtain", extra_cflags=['-pragma "nosyminline on"']),
    ActorRel(Matching,    "d_a_obj_cafelmp"),
    ActorRel(NonMatching, "d_a_obj_coming"),
    ActorRel(Matching, "d_a_obj_demo_barrel"),
    ActorRel(MatchingFor("GZLJ01", "GZLE01", "GZLP01"),    "d_a_obj_doguu", extra_cflags=['-pragma "nosyminline on"']),
    ActorRel(MatchingFor("GZLJ01", "GZLE01", "GZLP01"),    "d_a_obj_doguu_demo"),
    ActorRel(MatchingFor("GZLJ01", "GZLE01", "GZLP01"),    "d_a_obj_gryw00", extra_cflags=['-pragma "nosyminline on"']),
    ActorRel(Matching,    "d_a_obj_hfuck1", extra_cflags=['-pragma "nosyminline on"']),
    ActorRel(MatchingFor("GZLJ01", "GZLE01", "GZLP01"),    "d_a_obj_hole", extra_cflags=['-pragma "nosyminline on"']),
    ActorRel(Matching, "d_a_obj_ice", extra_cflags=['-pragma "nosyminline on"']),
    ActorRel(NonMatching, "d_a_obj_ikada", extra_cflags=['-pragma "nosyminline on"']),
    ActorRel(MatchingFor("GZLJ01", "GZLE01", "GZLP01"),    "d_a_obj_kanat"),
    ActorRel(Matching, "d_a_obj_leaves", extra_cflags=["-sym off"]),
    ActorRel(Matching, "d_a_obj_lpalm"),
    ActorRel(MatchingFor("GZLJ01", "GZLE01", "GZLP01"),    "d_a_obj_monument"),
    ActorRel(MatchingFor("GZLJ01", "GZLE01", "GZLP01"),    "d_a_obj_movebox", extra_cflags=['-pragma "nosyminline on"']),
    ActorRel(Matching, "d_a_obj_mshokki", extra_cflags=['-pragma "nosyminline on"']),
    ActorRel(Matching, "d_a_obj_ohatch"),
    ActorRel(Matching, "d_a_obj_otble", extra_cflags=['-pragma "nosyminline on"']),
    ActorRel(MatchingFor("GZLJ01", "GZLE01", "GZLP01"),    "d_a_obj_pbco"),
    ActorRel(Equivalent, "d_a_obj_pirateship", extra_cflags=['-pragma "nosyminline on"']), # weak func order
    ActorRel(MatchingFor("GZLJ01", "GZLE01", "GZLP01"),    "d_a_obj_quake"),
    ActorRel(NonMatching, "d_a_obj_rcloud"),
    ActorRel(MatchingFor("GZLJ01", "GZLE01", "GZLP01"),    "d_a_obj_roten", extra_cflags=['-pragma "nosyminline on"']),
    ActorRel(MatchingFor("GZLJ01", "GZLE01", "GZLP01"),    "d_a_obj_shelf"),
    ActorRel(MatchingFor("GZLJ01", "GZLE01", "GZLP01"),    "d_a_obj_shmrgrd", extra_cflags=["-sym off"]),
    ActorRel(MatchingFor("GZLJ01", "GZLE01", "GZLP01"),    "d_a_obj_swpush", extra_cflags=['-pragma "nosyminline on"']),
    ActorRel(Matching,    "d_a_obj_table"),
    ActorRel(Matching,    "d_a_obj_tenmado"),
    ActorRel(Matching,    "d_a_obj_tide"),
    ActorRel(Matching,    "d_a_obj_timer"),
    ActorRel(Equivalent,  "d_a_obj_toripost", extra_cflags=['-pragma "nosyminline on"']), # weak func order
    ActorRel(Matching,    "d_a_obj_tousekiki", extra_cflags=['-pragma "nosyminline on"']),
    ActorRel(Matching,    "d_a_obj_warpt", extra_cflags=["-sym off"]),
    ActorRel(Matching,    "d_a_obj_wood", extra_cflags=['-pragma "nosyminline on"']),
    ActorRel(Equivalent,  "d_a_pirate_flag"), # weak func order
    ActorRel(Equivalent,  "d_a_race_item", extra_cflags=['-pragma "nosyminline on"']), # weak func order
    ActorRel(Equivalent,  "d_a_rd", extra_cflags=['-pragma "nosyminline on"']), # weak func order
    ActorRel(Matching,    "d_a_rectangle"),
    ActorRel(Equivalent,  "d_a_salvage"), # weak func order
<<<<<<< HEAD
    ActorRel(NonMatching, "d_a_sbox"),
    ActorRel(Matching,    "d_a_sk", extra_cflags=['-pragma "nosyminline on"']),
    ActorRel(NonMatching, "d_a_sk2"),
=======
    ActorRel(Matching, "d_a_sbox", extra_cflags=['-pragma "nosyminline on"']),
    ActorRel(NonMatching, "d_a_sk"),
    ActorRel(Matching,    "d_a_sk2", extra_cflags=['-pragma "nosyminline on"']),
>>>>>>> aad5e632
    ActorRel(Matching,    "d_a_spotbox"),
    ActorRel(Matching,    "d_a_ssk", extra_cflags=['-pragma "nosyminline on"']),
    ActorRel(Equivalent,  "d_a_stone", extra_cflags=['-pragma "nosyminline on"']),
    ActorRel(Equivalent,  "d_a_stone2", extra_cflags=['-pragma "nosyminline on"']),
    ActorRel(Matching,    "d_a_swc00"),
    ActorRel(Equivalent,  "d_a_swhit0", extra_cflags=['-pragma "nosyminline on"']), # weak func order
    ActorRel(Matching,    "d_a_swtdoor"),
    ActorRel(Equivalent,  "d_a_tag_attention", extra_cflags=['-pragma "nosyminline on"']), # weak func order
    ActorRel(NonMatching, "d_a_tag_ba1"),
    ActorRel(Matching,    "d_a_tag_event"),
    ActorRel(Matching,    "d_a_tag_evsw", extra_cflags=['-pragma "nosyminline on"']),
    ActorRel(MatchingFor("GZLJ01", "GZLE01", "GZLP01"),    "d_a_tag_ghostship"),
    ActorRel(NonMatching, "d_a_tag_hint"),
    ActorRel(Matching,    "d_a_tag_kb_item"),
    ActorRel(Equivalent, "d_a_tag_kk1", extra_cflags=['-pragma "nosyminline on"']), # weak func order
    ActorRel(NonMatching, "d_a_tag_light"),
    ActorRel(Matching,    "d_a_tag_msg"),
    ActorRel(Matching, "d_a_tag_photo"),
    ActorRel(Matching,    "d_a_tag_waterlevel"),
    ActorRel(Matching,    "d_a_tama", extra_cflags=['-pragma "nosyminline on"']),
    ActorRel(MatchingFor("GZLJ01", "GZLE01", "GZLP01"),    "d_a_tbox", extra_cflags=['-pragma "nosyminline on"']),
    ActorRel(Matching,    "d_a_tpota", extra_cflags=['-pragma "nosyminline on"']),
    ActorRel(NonMatching, "d_a_tsubo"),
    ActorRel(NonMatching, "d_a_warpdm20"),
    ActorRel(NonMatching, "d_a_warphr"),
    ActorRel(MatchingFor("GZLJ01", "GZLE01", "GZLP01"),    "d_a_wbird"),
    ActorRel(NonMatching, "d_a_ykgr"),
    ActorRel(Matching,    "d_a_alldie"),
    ActorRel(Matching,    "d_a_am", extra_cflags=['-pragma "nosyminline on"']),
    ActorRel(MatchingFor("GZLJ01", "GZLE01", "GZLP01"),    "d_a_am2", extra_cflags=["-sym off"]),
    ActorRel(Matching,    "d_a_amiprop", extra_cflags=['-pragma "nosyminline on"']),
    ActorRel(MatchingFor("GZLJ01", "GZLE01", "GZLP01"),    "d_a_arrow_iceeff", extra_cflags=['-pragma "nosyminline on"']),
    ActorRel(MatchingFor("GZLJ01", "GZLE01", "GZLP01"),    "d_a_arrow_lighteff", extra_cflags=['-pragma "nosyminline on"']),
    ActorRel(NonMatching, "d_a_beam"),
    ActorRel(NonMatching, "d_a_boko"),
    ActorRel(NonMatching, "d_a_canon"),
    ActorRel(NonMatching, "d_a_cc"),
    ActorRel(NonMatching, "d_a_dai"),
    ActorRel(MatchingFor("GZLJ01", "GZLE01", "GZLP01"),    "d_a_demo_item", extra_cflags=['-pragma "nosyminline on"']),
    ActorRel(NonMatching, "d_a_door12"),
    ActorRel(Matching,    "d_a_fallrock", extra_cflags=['-pragma "nosyminline on"']),
    ActorRel(Matching,    "d_a_ff", extra_cflags=['-pragma "nosyminline on"']),
    ActorRel(NonMatching, "d_a_gy_ctrl"),
    ActorRel(NonMatching, "d_a_himo3"),
    ActorRel(NonMatching, "d_a_hmlif"),
    ActorRel(MatchingFor("GZLJ01", "GZLE01", "GZLP01"),   "d_a_hys", extra_cflags=['-pragma "nosyminline on"']),
    ActorRel(NonMatching, "d_a_kamome"),
    ActorRel(NonMatching, "d_a_kamome2"), # Demo-only
    ActorRel(NonMatching, "d_a_kantera"),
    ActorRel(NonMatching, "d_a_kn"),
    ActorRel(NonMatching, "d_a_kokiie"),
    ActorRel(MatchingFor("GZLJ01", "GZLE01", "GZLP01"),    "d_a_ks", extra_cflags=["-sym off"]),
    ActorRel(NonMatching, "d_a_kt"), # regalloc, weak func order
    ActorRel(NonMatching, "d_a_mflft"),
    ActorRel(NonMatching, "d_a_npc_cb1"),
    ActorRel(NonMatching, "d_a_npc_md"),
    ActorRel(NonMatching, "d_a_npc_so"),
    ActorRel(NonMatching, "d_a_nzg"),
    ActorRel(NonMatching, "d_a_obj_aygr"),
    ActorRel(NonMatching, "d_a_obj_balancelift"),
    ActorRel(Equivalent,  "d_a_obj_barrier", extra_cflags=['-pragma "nosyminline on"']), # weak func order
    ActorRel(NonMatching, "d_a_obj_bemos"),
    ActorRel(Matching,    "d_a_obj_canon", extra_cflags=["-sym off"]),
    ActorRel(NonMatching, "d_a_obj_eff"),
    ActorRel(NonMatching, "d_a_obj_magmarock"),
    ActorRel(NonMatching, "d_a_obj_majyuu_door"),
    ActorRel(NonMatching, "d_a_obj_stair"),
    ActorRel(NonMatching, "d_a_obj_swflat"),
    ActorRel(MatchingFor("GZLJ01", "GZLE01", "GZLP01"),    "d_a_obj_swhammer", extra_cflags=['-pragma "nosyminline on"']),
    ActorRel(MatchingFor("GZLJ01", "GZLE01", "GZLP01"),    "d_a_obj_swheavy"),
    ActorRel(NonMatching, "d_a_obj_swlight"),
    ActorRel(NonMatching, "d_a_oq"),
    ActorRel(Equivalent,  "d_a_pedestal", extra_cflags=['-pragma "nosyminline on"']), # weak func order
    ActorRel(NonMatching, "d_a_saku"),
    ActorRel(Matching,    "d_a_seatag"),
    ActorRel(MatchingFor("GZLJ01", "GZLE01", "GZLP01"),    "d_a_shand", extra_cflags=['-pragma "nosyminline on"']),
    ActorRel(NonMatching, "d_a_ship", extra_cflags=['-pragma "nosyminline on"']),
    ActorRel(Equivalent,  "d_a_shop_item"), # weak func order
    ActorRel(MatchingFor("GZLJ01", "GZLE01", "GZLP01"),    "d_a_sie_flag", extra_cflags=['-pragma "nosyminline on"']),
    ActorRel(NonMatching, "d_a_sitem"),
    ActorRel(NonMatching, "d_a_ss"),
    ActorRel(NonMatching, "d_a_sss"),
    ActorRel(MatchingFor("GZLJ01", "GZLE01", "GZLP01"),    "d_a_syan", extra_cflags=['-pragma "nosyminline on"']),
    ActorRel(NonMatching, "d_a_tag_md_cb"),
    ActorRel(NonMatching, "d_a_tag_mk"),
    ActorRel(Matching,    "d_a_tag_so"),
    ActorRel(MatchingFor("GZLJ01", "GZLE01", "GZLP01"),    "d_a_tornado", extra_cflags=['-pragma "nosyminline on"']),
    ActorRel(NonMatching, "d_a_warpf"),
    ActorRel(NonMatching, "d_a_wind_tag"),
    ActorRel(Matching,    "d_a_acorn_leaf", extra_cflags=['-pragma "nosyminline on"']),
    ActorRel(Matching,    "d_a_atdoor"),
    ActorRel(MatchingFor("GZLJ01", "GZLE01", "GZLP01"),    "d_a_auction", extra_cflags=['-pragma "nosyminline on"']),
    ActorRel(MatchingFor("GZLJ01", "GZLE01", "GZLP01"), "d_a_bb", extra_cflags=['-pragma "nosyminline on"']),
    ActorRel(NonMatching, "d_a_bdk"),
    ActorRel(NonMatching, "d_a_bdkobj"),
    ActorRel(NonMatching, "d_a_bgn"),
    ActorRel(NonMatching, "d_a_bgn2"),
    ActorRel(NonMatching, "d_a_bgn3"),
    ActorRel(NonMatching, "d_a_bigelf"),
    ActorRel(MatchingFor("GZLJ01", "GZLE01", "GZLP01"),    "d_a_bk", extra_cflags=["-sym off"]),
    ActorRel(NonMatching, "d_a_bl"),
    ActorRel(NonMatching, "d_a_bmd"),
    ActorRel(NonMatching, "d_a_bmdfoot"),
    ActorRel(NonMatching, "d_a_bmdhand"),
    ActorRel(NonMatching, "d_a_bo"),
    ActorRel(Matching,    "d_a_boss_item"),
    ActorRel(NonMatching, "d_a_bpw"),
    ActorRel(NonMatching, "d_a_bst", extra_cflags=["-sym off"]),
    ActorRel(NonMatching, "d_a_btd"),
    ActorRel(NonMatching, "d_a_bwd"),
    ActorRel(Equivalent,  "d_a_bwdg", extra_cflags=['-pragma "nosyminline on"']), # weak func order
    ActorRel(NonMatching, "d_a_bwds"),
    ActorRel(NonMatching, "d_a_daiocta"),
    ActorRel(NonMatching, "d_a_daiocta_eye"),
    ActorRel(Matching,    "d_a_deku_item", extra_cflags=['-pragma "nosyminline on"']),
    ActorRel(NonMatching, "d_a_dk"),
    ActorRel(Matching,    "d_a_dummy"),
    ActorRel(NonMatching, "d_a_fallrock_tag"),
    ActorRel(MatchingFor("GZLJ01", "GZLE01", "GZLP01"),    "d_a_fan", extra_cflags=['-pragma "nosyminline on"']),
    ActorRel(MatchingFor("GZLJ01", "GZLE01", "GZLP01"),    "d_a_fganon", extra_cflags=['-pragma "nosyminline on"']),
    ActorRel(NonMatching, "d_a_fgmahou"),
    ActorRel(Matching,    "d_a_fire", extra_cflags=['-pragma "nosyminline on"']),
    ActorRel(NonMatching, "d_a_fm"),
    ActorRel(NonMatching, "d_a_gm"),
    ActorRel(NonMatching, "d_a_gnd"),
    ActorRel(NonMatching, "d_a_goal_flag"),
    ActorRel(NonMatching, "d_a_gy"),
    ActorRel(NonMatching, "d_a_icelift"),
    ActorRel(NonMatching, "d_a_kb"),
    ActorRel(NonMatching, "d_a_kddoor"),
    ActorRel(MatchingFor("GZLJ01", "GZLE01", "GZLP01"),   "d_a_kita", extra_cflags=['-pragma "sym off"']),
    ActorRel(NonMatching, "d_a_klft"),
    ActorRel(NonMatching, "d_a_kmon"),
    ActorRel(MatchingFor("GZLJ01", "GZLE01", "GZLP01"),    "d_a_komore", extra_cflags=['-pragma "nosyminline on"']),
    ActorRel(MatchingFor("GZLJ01", "GZLE01", "GZLP01"),    "d_a_lbridge", extra_cflags=['-pragma "nosyminline on"']),
    ActorRel(MatchingFor("GZLJ01", "GZLE01", "GZLP01"),    "d_a_leaflift", extra_cflags=['-pragma "nosyminline on"']),
    ActorRel(NonMatching, "d_a_lstair"),
    ActorRel(Matching,    "d_a_machine", extra_cflags=['-sym off']),
    ActorRel(NonMatching, "d_a_mant"),
    ActorRel(MatchingFor("GZLJ01", "GZLE01", "GZLP01"),    "d_a_mbdoor"),
    ActorRel(NonMatching, "d_a_mgameboard"),
    ActorRel(Matching,    "d_a_mmusic"),
    ActorRel(NonMatching, "d_a_mo2"),
    ActorRel(NonMatching, "d_a_mozo"),
    ActorRel(NonMatching, "d_a_mt"),
    ActorRel(NonMatching, "d_a_npc_ac1"),
    ActorRel(NonMatching, "d_a_npc_ah"),
    ActorRel(NonMatching, "d_a_npc_aj1"),
    ActorRel(NonMatching, "d_a_npc_auction"),
    ActorRel(NonMatching, "d_a_npc_ba1"),
    ActorRel(NonMatching, "d_a_npc_bj1"),
    ActorRel(NonMatching, "d_a_npc_bm1"),
    ActorRel(NonMatching, "d_a_npc_bmcon1"),
    ActorRel(NonMatching, "d_a_npc_bms1"),
    ActorRel(Equivalent,  "d_a_npc_bmsw", extra_cflags=['-sym off']),
    ActorRel(NonMatching, "d_a_npc_bs1"), # regalloc, weak func order
    ActorRel(Equivalent,  "d_a_npc_btsw", extra_cflags=['-pragma "nosyminline on"']), # weak func order
    ActorRel(Equivalent,  "d_a_npc_btsw2", extra_cflags=['-pragma "nosyminline on"']), # weak func order
    ActorRel(NonMatching, "d_a_npc_co1"),
    ActorRel(NonMatching, "d_a_npc_de1"),
    ActorRel(NonMatching, "d_a_npc_ds1"),
    ActorRel(NonMatching, "d_a_npc_gk1"),
    ActorRel(NonMatching, "d_a_npc_gp1"),
    ActorRel(NonMatching, "d_a_npc_hi1"),
    ActorRel(NonMatching, "d_a_npc_ho"),
    ActorRel(NonMatching, "d_a_npc_hr"),
    ActorRel(NonMatching, "d_a_npc_jb1"),
    ActorRel(NonMatching, "d_a_npc_ji1", extra_cflags=['-pragma "nosyminline on"']),
    ActorRel(Equivalent,  "d_a_npc_kamome", extra_cflags=['-pragma "nosyminline on"']), # weak func order
    ActorRel(NonMatching, "d_a_npc_kf1"),
    ActorRel(NonMatching, "d_a_npc_kg1"),
    ActorRel(NonMatching, "d_a_npc_kg2"),
    ActorRel(NonMatching, "d_a_npc_kk1"),
    ActorRel(Equivalent, "d_a_npc_km1", extra_cflags=['-pragma "nosyminline on"']), # weak func order
    ActorRel(NonMatching, "d_a_npc_ko1"),
    ActorRel(NonMatching, "d_a_npc_kp1"),
    ActorRel(NonMatching, "d_a_npc_ls1"),
    ActorRel(NonMatching, "d_a_npc_mk"),
    ActorRel(NonMatching, "d_a_npc_mn"),
    ActorRel(NonMatching, "d_a_npc_mt"),
    ActorRel(Equivalent,  "d_a_npc_nz", extra_cflags=['-pragma "nosyminline on"']), # weak func order
    ActorRel(NonMatching, "d_a_npc_ob1"),
    ActorRel(Equivalent,  "d_a_npc_os", extra_cflags=['-pragma "nosyminline on"']), # weak func order
    ActorRel(NonMatching, "d_a_npc_p1"),
    ActorRel(NonMatching, "d_a_npc_p2"),
    ActorRel(NonMatching, "d_a_npc_people", extra_cflags=['-pragma "nosyminline on"']), # regalloc, weak func order
    ActorRel(NonMatching, "d_a_npc_pf1"),
    ActorRel(Equivalent, "d_a_npc_photo", extra_cflags=['-pragma "nosyminline on"']),
    ActorRel(NonMatching, "d_a_npc_pm1"),
    ActorRel(Equivalent,  "d_a_npc_roten", extra_cflags=['-pragma "nosyminline on"']), # weak func order
    ActorRel(NonMatching, "d_a_npc_rsh1"),
    ActorRel(NonMatching, "d_a_npc_sarace"),
    ActorRel(NonMatching, "d_a_npc_sv"),
    ActorRel(NonMatching, "d_a_npc_tc"),
    ActorRel(NonMatching, "d_a_npc_tt"),
    ActorRel(NonMatching, "d_a_npc_uk"),
    ActorRel(NonMatching, "d_a_npc_ym1"),
    ActorRel(NonMatching, "d_a_npc_yw1"),
    ActorRel(NonMatching, "d_a_npc_zk1"),
    ActorRel(NonMatching, "d_a_npc_zl1"),
    ActorRel(NonMatching, "d_a_nz"),
    ActorRel(NonMatching, "d_a_obj_Itnak"),
    ActorRel(NonMatching, "d_a_obj_Vds"),
    ActorRel(MatchingFor("GZLJ01", "GZLE01", "GZLP01"),    "d_a_obj_Vteng", extra_cflags=['-pragma "nosyminline on"']),
    ActorRel(NonMatching, "d_a_obj_YLzou"),
    ActorRel(MatchingFor("GZLJ01", "GZLE01", "GZLP01"),    "d_a_obj_Yboil", extra_cflags=['-pragma "nosyminline on"']),
    ActorRel(MatchingFor("GZLJ01", "GZLE01", "GZLP01"),    "d_a_obj_adnno"),
    ActorRel(NonMatching, "d_a_obj_ajav"),
    ActorRel(NonMatching, "d_a_obj_apzl"),
    ActorRel(NonMatching, "d_a_obj_ashut"),
    ActorRel(NonMatching, "d_a_obj_auzu"),
    ActorRel(NonMatching, "d_a_obj_buoyflag"),
    ActorRel(NonMatching, "d_a_obj_buoyrace"),
    ActorRel(Matching,    "d_a_obj_correct"),
    ActorRel(MatchingFor("GZLJ01", "GZLE01", "GZLP01"),    "d_a_obj_dmgroom", extra_cflags=['-pragma "nosyminline on"']),
    ActorRel(Matching,    "d_a_obj_dragonhead", extra_cflags=['-pragma "nosyminline on"']),
    ActorRel(NonMatching, "d_a_obj_drift"),
    ActorRel(MatchingFor("GZLJ01", "GZLE01", "GZLP01"),    "d_a_obj_eayogn"),
    ActorRel(Matching,    "d_a_obj_ebomzo", extra_cflags=['-pragma "nosyminline on"']),
    ActorRel(NonMatching, "d_a_obj_ekskz"),
    ActorRel(MatchingFor("GZLJ01", "GZLE01", "GZLP01"),    "d_a_obj_eskban", extra_cflags=['-pragma "nosyminline on"']),
    ActorRel(MatchingFor("GZLJ01", "GZLE01", "GZLP01"),    "d_a_obj_ferris", extra_cflags=['-pragma "nosyminline on"']),
    ActorRel(MatchingFor("GZLJ01", "GZLE01", "GZLP01"), "d_a_obj_figure", extra_cflags=['-pragma "nosyminline on"']),
    ActorRel(NonMatching, "d_a_obj_firewall"),
    ActorRel(NonMatching, "d_a_obj_flame"),
    ActorRel(NonMatching, "d_a_obj_ftree"),
    ActorRel(MatchingFor("GZLJ01", "GZLE01", "GZLP01"),    "d_a_obj_ganonbed", extra_cflags=['-pragma "nosyminline on"']),
    ActorRel(MatchingFor("GZLJ01", "GZLE01", "GZLP01"),    "d_a_obj_gaship", extra_cflags=['-pragma "nosyminline on"']),
    ActorRel(MatchingFor("GZLJ01", "GZLE01", "GZLP01"),    "d_a_obj_gaship2"),
    ActorRel(NonMatching, "d_a_obj_gnnbtltaki"),
    ActorRel(NonMatching, "d_a_obj_gnndemotakie"),
    ActorRel(NonMatching, "d_a_obj_gnndemotakis"),
    ActorRel(MatchingFor("GZLJ01", "GZLE01", "GZLP01"),    "d_a_obj_gong"),
    ActorRel(NonMatching, "d_a_obj_gtaki"),
    ActorRel(NonMatching, "d_a_obj_hami2"),
    ActorRel(Matching, "d_a_obj_hami3"),
    ActorRel(Matching,    "d_a_obj_hami4"),
    ActorRel(Equivalent,  "d_a_obj_hat"), # weak func order
    ActorRel(Matching,    "d_a_obj_hbrf1"),
    ActorRel(NonMatching, "d_a_obj_hcbh"),
    ActorRel(Equivalent,  "d_a_obj_hha"), # weak func order
    ActorRel(NonMatching, "d_a_obj_hlift"),
    ActorRel(Matching,    "d_a_obj_homen", extra_cflags=['-pragma "nosyminline on"']),
    ActorRel(MatchingFor("GZLJ01", "GZLE01", "GZLP01"),    "d_a_obj_homensmoke", extra_cflags=['-pragma "nosyminline on"']),
    ActorRel(NonMatching, "d_a_obj_hsehi1"),
    ActorRel(NonMatching, "d_a_obj_htetu1"),
    ActorRel(MatchingFor("GZLJ01", "GZLE01", "GZLP01"),    "d_a_obj_iceisland", extra_cflags=['-pragma "nosyminline on"']),
    ActorRel(NonMatching, "d_a_obj_jump"),
    ActorRel(NonMatching, "d_a_obj_kanoke"),
    ActorRel(Matching,    "d_a_obj_ladder", extra_cflags=['-pragma "nosyminline on"']),
    ActorRel(NonMatching, "d_a_obj_light"),
    ActorRel(NonMatching, "d_a_obj_mkie"),
    ActorRel(Matching,    "d_a_obj_mkiek", extra_cflags=['-pragma "nosyminline on"']),
    ActorRel(MatchingFor("GZLJ01", "GZLE01", "GZLP01"),    "d_a_obj_mknjd", extra_cflags=['-pragma "nosyminline on"']),
    ActorRel(NonMatching, "d_a_obj_mmrr"),
    ActorRel(NonMatching, "d_a_obj_msdan"),
    ActorRel(NonMatching, "d_a_obj_msdan2"),
    ActorRel(NonMatching, "d_a_obj_msdan_sub"),
    ActorRel(NonMatching, "d_a_obj_msdan_sub2"),
    ActorRel(Matching,    "d_a_obj_mtest", extra_cflags=['-pragma "nosyminline on"']),
    ActorRel(Matching,    "d_a_obj_nest"),
    ActorRel(MatchingFor("GZLJ01", "GZLE01", "GZLP01"),    "d_a_obj_ojtree"),
    ActorRel(MatchingFor("GZLJ01", "GZLE01", "GZLP01"),    "d_a_obj_ospbox", extra_cflags=['-pragma "nosyminline on"']),
    ActorRel(Matching,    "d_a_obj_paper", extra_cflags=['-pragma "nosyminline on"']),
    ActorRel(MatchingFor("GZLJ01", "GZLE01", "GZLP01"),    "d_a_obj_pbka"),
    ActorRel(MatchingFor("GZLJ01", "GZLE01", "GZLP01"), "d_a_obj_pfall", extra_cflags=['-pragma "nosyminline on"']),
    ActorRel(NonMatching, "d_a_obj_plant"),
    ActorRel(NonMatching, "d_a_obj_rflw"),
    ActorRel(MatchingFor("GZLJ01", "GZLE01", "GZLP01"),    "d_a_obj_rforce"),
    ActorRel(MatchingFor("GZLJ01", "GZLE01", "GZLP01"),    "d_a_obj_smplbg", extra_cflags=['-pragma "nosyminline on"']),
    ActorRel(NonMatching, "d_a_obj_tapestry"),
    ActorRel(NonMatching, "d_a_obj_tntrap"),
    ActorRel(Matching,    "d_a_obj_tower"),
    ActorRel(NonMatching, "d_a_obj_trap"),
    ActorRel(NonMatching, "d_a_obj_tribox"),
    ActorRel(NonMatching, "d_a_obj_try"),
    ActorRel(MatchingFor("GZLJ01", "GZLE01", "GZLP01"),    "d_a_obj_usovmc"),
    ActorRel(Matching,    "d_a_obj_vfan", extra_cflags=[ '-pragma "nosyminline on"']),
    ActorRel(MatchingFor("GZLJ01", "GZLE01", "GZLP01"),    "d_a_obj_vgnfd", extra_cflags=['-pragma "nosyminline on"']),
    ActorRel(Matching,    "d_a_obj_vmc", extra_cflags=["-sym off"]),
    ActorRel(MatchingFor("GZLJ01", "GZLE01", "GZLP01"),    "d_a_obj_vmsdz"),
    ActorRel(Matching,    "d_a_obj_vmsms"),
    ActorRel(NonMatching, "d_a_obj_volcano"),
    ActorRel(NonMatching, "d_a_obj_vtil"),
    ActorRel(NonMatching, "d_a_obj_vyasi"),
    ActorRel(MatchingFor("GZLJ01", "GZLE01", "GZLP01"),    "d_a_obj_xfuta"),
    ActorRel(MatchingFor("GZLJ01", "GZLE01", "GZLP01"),    "d_a_obj_zouK", extra_cflags=['-pragma "nosyminline on"']),
    ActorRel(NonMatching, "d_a_oship"),
    ActorRel(NonMatching, "d_a_ph"),
    ActorRel(NonMatching, "d_a_pt"),
    ActorRel(NonMatching, "d_a_pw"),
    ActorRel(NonMatching, "d_a_pz"),
    ActorRel(Equivalent,  "d_a_sail", extra_cflags=['-pragma "nosyminline on"']), # weak func order
    ActorRel(NonMatching, "d_a_salvage_tbox"),
    ActorRel(Matching,    "d_a_scene_change"),
    ActorRel(MatchingFor("GZLJ01", "GZLE01", "GZLP01"),    "d_a_shutter", extra_cflags=['-pragma "nosyminline on"']),
    ActorRel(MatchingFor("GZLJ01", "GZLE01", "GZLP01"),    "d_a_shutter2"),
    ActorRel(NonMatching, "d_a_st"),
    ActorRel(Matching,    "d_a_steam_tag", extra_cflags=['-pragma "nosyminline on"']),
    ActorRel(Matching,    "d_a_swattack", extra_cflags=['-pragma "nosyminline on"']),
    ActorRel(Matching,    "d_a_switem", extra_cflags=['-pragma "nosyminline on"']),
    ActorRel(NonMatching, "d_a_swpropeller"),
    ActorRel(MatchingFor("GZLJ01", "GZLE01", "GZLP01"),    "d_a_swtact"),
    ActorRel(Matching,    "d_a_tag_etc"),
    ActorRel(Matching,    "d_a_tag_island"),
    ActorRel(NonMatching, "d_a_tag_kf1"),
    ActorRel(MatchingFor("GZLJ01", "GZLE01", "GZLP01"),    "d_a_tag_ret", extra_cflags=['-pragma "nosyminline on"']),
    ActorRel(MatchingFor("GZLJ01", "GZLE01", "GZLP01"),    "d_a_tag_volcano"),
    ActorRel(MatchingFor("GZLJ01", "GZLE01", "GZLP01"),    "d_a_title", extra_cflags=['-pragma "nosyminline on"']),
    ActorRel(NonMatching, "d_a_tn"),
    ActorRel(MatchingFor("GZLJ01", "GZLE01", "GZLP01"),    "d_a_toge", extra_cflags=['-pragma "nosyminline on"']),
    ActorRel(MatchingFor("GZLJ01", "GZLE01", "GZLP01"),    "d_a_tori_flag", extra_cflags=['-pragma "nosyminline on"']),
    ActorRel(MatchingFor("GZLJ01", "GZLE01", "GZLP01"),    "d_a_wall", extra_cflags=['-pragma "nosyminline on"']),
    ActorRel(Matching,    "d_a_warpfout"),
    ActorRel(NonMatching, "d_a_warpgn"),
    ActorRel(NonMatching, "d_a_warpls"),
    ActorRel(NonMatching, "d_a_warpmj"),
    ActorRel(NonMatching, "d_a_waterfall"),
    ActorRel(MatchingFor("GZLJ01", "GZLE01", "GZLP01"),    "d_a_windmill", extra_cflags=['-pragma "nosyminline on"']),
    ActorRel(NonMatching, "d_a_wz"),
    ActorRel(MatchingFor("GZLJ01", "GZLE01", "GZLP01"),    "d_a_ygcwp", extra_cflags=['-pragma "nosyminline on"']),
    ActorRel(NonMatching, "d_a_yougan"),
    ActorRel(MatchingFor("GZLJ01", "GZLE01", "GZLP01"),    "d_a_ghostship", extra_cflags=['-pragma "nosyminline on"']),
    ActorRel(NonMatching, "d_a_movie_player", extra_cflags=["-O3,p"]),
]


# Define our custom asset processing scripts
config.custom_build_rules = [
    {
        "name": "convert_matDL",
        "command": "$python tools/converters/matDL_dis.py $in $out --symbol $symbol --scope $scope",
        "description": "CONVERT $symbol",
    },
]
config.custom_build_steps = {}

# Grab the specific GameID so we can format our strings properly
version = VERSIONS[version_num]
out_dir = config.build_dir / version


# This generates the build steps needed for preprocessing
def emit_build_rule(asset):
    assert config.custom_build_steps is not None
    steps = config.custom_build_steps.setdefault("pre-compile", [])
    custom_data = asset.get("custom_data") or {}

    match asset.get("custom_type"):
        case None:
            return

        case "matDL":
            steps.append(
                {
                    "rule": "convert_matDL",
                    "inputs": out_dir / "bin" / asset["binary"],
                    "outputs": out_dir / "include" / asset["header"],
                    "variables": {
                        "symbol": asset.get("rename") or asset["symbol"],
                        "scope": custom_data.get("scope", "local")
                    },
                    "implicit": Path("tools/converters/matDL_dis.py"),
                }
            )

        case _:
            print("Unknown asset type: " + asset["custom_type"])


# Parse the config and create the build rules for all our assets
config_path = out_dir / "config.json"
if config_path.exists():
    config_data = json.load(open(config_path))
    for asset in config_data.get("extract", []):
        emit_build_rule(asset)
    for module in config_data.get("modules", []):
        for asset in module.get("extract", []):
            emit_build_rule(asset)


# Optional callback to adjust link order. This can be used to add, remove, or reorder objects.
# This is called once per module, with the module ID and the current link order.
#
# For example, this adds "dummy.c" to the end of the DOL link order if configured with --non-matching.
# "dummy.c" *must* be configured as a Matching (or Equivalent) object in order to be linked.
def link_order_callback(module_id: int, objects: List[str]) -> List[str]:
    # Don't modify the link order for matching builds
    if not config.non_matching:
        return objects
    if module_id == 0:  # DOL
        return objects + ["dummy.c"]
    return objects

# Uncomment to enable the link order callback.
# config.link_order_callback = link_order_callback


# Optional extra categories for progress tracking
config.progress_categories = [
    ProgressCategory("game", "TWW Game Code"),
    ProgressCategory("core", "Core Engine"),
    ProgressCategory("sdk", "SDK"),
    ProgressCategory("third_party", "Third Party"),
]
config.progress_each_module = args.verbose
# Optional extra arguments to `objdiff-cli report generate`
config.progress_report_args = [
    # Marks relocations as mismatching if the target value is different
    # Default is "functionRelocDiffs=none", which is most lenient
    "--config functionRelocDiffs=data_value",
]

# Disable missing return type warnings for incomplete objects
for lib in config.libs:
    for obj in lib["objects"]:
        if not obj.completed:
            obj.options["extra_clang_flags"].append("-Wno-return-type")

if args.mode == "configure":
    # Write build.ninja and objdiff.json
    generate_build(config)
elif args.mode == "progress":
    # Print progress information
    calculate_progress(config)
else:
    sys.exit("Unknown mode: " + args.mode)<|MERGE_RESOLUTION|>--- conflicted
+++ resolved
@@ -1440,15 +1440,9 @@
     ActorRel(Equivalent,  "d_a_rd", extra_cflags=['-pragma "nosyminline on"']), # weak func order
     ActorRel(Matching,    "d_a_rectangle"),
     ActorRel(Equivalent,  "d_a_salvage"), # weak func order
-<<<<<<< HEAD
-    ActorRel(NonMatching, "d_a_sbox"),
+    ActorRel(Matching, "d_a_sbox", extra_cflags=['-pragma "nosyminline on"']),
     ActorRel(Matching,    "d_a_sk", extra_cflags=['-pragma "nosyminline on"']),
-    ActorRel(NonMatching, "d_a_sk2"),
-=======
-    ActorRel(Matching, "d_a_sbox", extra_cflags=['-pragma "nosyminline on"']),
-    ActorRel(NonMatching, "d_a_sk"),
     ActorRel(Matching,    "d_a_sk2", extra_cflags=['-pragma "nosyminline on"']),
->>>>>>> aad5e632
     ActorRel(Matching,    "d_a_spotbox"),
     ActorRel(Matching,    "d_a_ssk", extra_cflags=['-pragma "nosyminline on"']),
     ActorRel(Equivalent,  "d_a_stone", extra_cflags=['-pragma "nosyminline on"']),
