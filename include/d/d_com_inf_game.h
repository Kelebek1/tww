--- conflicted
+++ resolved
@@ -1333,17 +1333,16 @@
     return reinterpret_cast<char*>(dComIfGp_getEventManager().getMySubstanceP(staffIdx, name, 4)); //type 4 is string
 }
 
-<<<<<<< HEAD
 inline BOOL dComIfGp_evmng_startCheck(s16 eventID) {
     return dComIfGp_getEventManager().startCheck(eventID);
-=======
+}
+
 inline BOOL dComIfGp_evmng_startCheck(const char* pName) {
     return dComIfGp_getEventManager().startCheckOld(pName);
 }
 
 inline BOOL dComIfGp_evmng_endCheck(const char* pName) {
     return dComIfGp_getEventManager().endCheckOld(pName);
->>>>>>> 3cd8d610
 }
 
 inline BOOL dComIfGp_evmng_endCheck(s16 eventID) {
@@ -1378,13 +1377,8 @@
     g_dComIfG_gameInfo.play.getEvtManager().remove();
 }
 
-<<<<<<< HEAD
-inline void dComIfGp_evmng_setGoal(cXyz* i_goal) {
-    g_dComIfG_gameInfo.play.getEvtManager().setGoal(i_goal);
-=======
 inline void dComIfGp_evmng_setGoal(cXyz* pos) {
     g_dComIfG_gameInfo.play.getEvtManager().setGoal(pos);
->>>>>>> 3cd8d610
 }
 
 /**
