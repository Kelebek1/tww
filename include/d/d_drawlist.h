--- conflicted
+++ resolved
@@ -214,15 +214,10 @@
 
     void setXluDrawList(J3DDrawBuffer* buffer) { j3dSys.setDrawBuffer(buffer, XLU_BUFFER); }
     void setOpaDrawList(J3DDrawBuffer* buffer) { j3dSys.setDrawBuffer(buffer, OPA_BUFFER); }
-<<<<<<< HEAD
-    void setOpaList() { setOpaDrawList(mpBufWorldOpa); }
-    void setXluList() { setXluDrawList(mpBufWorldXlu); }
-=======
     void setOpaList() { setOpaDrawList(mpBufInvisibleModelOpa); }
     void setXluList() { setXluDrawList(mpBufInvisibleModelXlu); }
     void setOpaListInvisible() { setOpaDrawList(field_0x00030); }
     void setXluListInvisible() { setXluDrawList(field_0x00034); }
->>>>>>> 3cd8d610
     void setOpaListMaskOff() { setOpaDrawList(mpBufInvisibleModelMaskOffOpa); }
     void setXluListMaskOff() { setXluDrawList(mpBufInvisibleModelMaskOffXlu); }
     void setOpaListSky() { setOpaDrawList(mpBufSkyOpa); }
