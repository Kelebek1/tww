--- conflicted
+++ resolved
@@ -76,10 +76,6 @@
     /* 0xA68 */ Mtx mMtx;
     /* 0xA98 */ MtxP mpParentMtx;
     /* 0xA9C */ cXyz* mpParentPos;
-<<<<<<< HEAD
-};
-=======
 }; // size = 0xAA0
->>>>>>> 6274db3a
 
 #endif /* D_A_MAJUU_FLAG_H */