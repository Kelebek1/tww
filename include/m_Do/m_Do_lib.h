--- conflicted
+++ resolved
@@ -16,24 +16,15 @@
         mClipper.calcViewFrustum();
     }
 
-<<<<<<< HEAD
-    static s32 clip(const Mtx m, const Vec* param_1, const Vec* param_2) {
-        return mClipper.clip(m, (Vec*)param_1, (Vec*)param_2);
-    }
-
-    static s32 clip(const Mtx m, Vec param_1, f32 param_2) {
-        return mClipper.clip(m, param_1, param_2);
-=======
-    static u32 clip(const Mtx m, const Vec* max, const Vec* min) {
+    static s32 clip(const Mtx m, const Vec* max, const Vec* min) {
         return mClipper.clip(m, (Vec*)max, (Vec*)min);
     }
 
-    static u32 clip(const Mtx m, Vec center, f32 radius) {
+    static s32 clip(const Mtx m, Vec center, f32 radius) {
         return mClipper.clip(m, center, radius);
->>>>>>> a36337a2
     }
     
-    static u32 clip(J3DModel*);
+    static s32 clip(J3DModel*);
 
     static f32 getFar() { return mSystemFar; }
     static f32 getFovyRate() { return mFovyRate; }
