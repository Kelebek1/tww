#ifndef F_OP_ACTOR_MNG_H_
#define F_OP_ACTOR_MNG_H_

#include "f_op/f_op_actor.h"
#include "f_op/f_op_actor_iter.h"
#include "f_pc/f_pc_manager.h"
#include "f_pc/f_pc_searcher.h"
#include "m_Do/m_Do_audio.h"

#define fopAcM_SetupActor(ptr,ClassName) \
    if (!fopAcM_CheckCondition(ptr, fopAcCnd_INIT_e)) { \
        new (ptr) ClassName(); \
        fopAcM_OnCondition(ptr, fopAcCnd_INIT_e); \
    }

class J3DModelData;  // placeholder
class JKRHeap;
class cM3dGPla;

struct fopAcM_prmBase_class {
    /* 0x00 */ u32 field_0x00;
    /* 0x04 */ cXyz field_0x04;
    /* 0x10 */ csXyz field_0x10;
    /* 0x16 */ u16 field_0x16;
};  // Size = 0x18

struct fopAcM_prm_class {
    /* 0x00 */ u32 mParameter;  // single U32 Parameter
    /* 0x04 */ cXyz mPos;
    /* 0x10 */ csXyz mAngle;  // rotation
    /* 0x16 */ u16 mSetId;
    /* 0x18 */ u8 mScale[3];
    /* 0x1B */ u8 mGbaName;
    /* 0x1C */ s32 mParentPcId;  // parent process ID
    /* 0x20 */ s8 mSubtype;
    /* 0x21 */ s8 mRoomNo;
};

struct fopAcM_search4ev_prm {
    fopAcM_search4ev_prm() { clear(); }
    void clear() {
        mName[0] = 0;
        mEventID = -1;
        mProcName = 11;
        mSubType = 0;
    }

    /* 0x00 */ char mName[30];
    /* 0x1E */ s16 mEventID;
    /* 0x20 */ s16 mProcName;
    /* 0x22 */ s8 mSubType;
};

struct fopAcM_search_prm {
    /* 0x00 */ u32 mParam0;
    /* 0x04 */ u32 mParam1;
    /* 0x08 */ s16 mProcName;
    /* 0x0A */ s8 mSubType;
};

class dKy_tevstr_c;
typedef int (*heapCallbackFunc)(fopAc_ac_c*);
typedef int (*createFunc)(void*);

struct DOUBLE_POS {
    double x, y, z;
};

inline s8 fopAcM_GetRoomNo(fopAc_ac_c* pActor) {
    return pActor->current.roomNo;
}

inline u32 fopAcM_GetID(void* pActor) {
    return fpcM_GetID(pActor);
}

inline s16 fopAcM_GetName(void* pActor) {
    return fpcM_GetName(pActor);
}

inline MtxP fopAcM_GetMtx(fopAc_ac_c* pActor) {
    return pActor->mCullMtx;
}

inline u32 fopAcM_checkStatus(fopAc_ac_c* pActor, u32 status) {
    return pActor->mStatus & status;
}

inline u32 fopAcM_checkCarryNow(fopAc_ac_c* pActor) {
    return pActor->mStatus & 0x2000;
}

enum fopAcM_CARRY {
    /* 0x01 */ fopAcM_CARRY_TYPE_1 = 1,
    /* 0x02 */ fopAcM_CARRY_HEAVY = 2,
    /* 0x04 */ fopAcM_CARRY_SIDE = 4,
    /* 0x08 */ fopAcM_CARRY_TYPE_8 = 8,
    /* 0x10 */ fopAcM_CARRY_LIGHT = 16, // guess based on context
    /* 0x30 */ fopAcM_CARRY_UNK_30 = 0x30,
};

inline u32 fopAcM_checkHookCarryNow(fopAc_ac_c* pActor) {
    return fopAcM_checkStatus(pActor, 0x100000);
}

inline u32 fopAcM_GetParam(void* pActor) {
    return fpcM_GetParam(pActor);
}

inline u32 fopAcM_GetParamBit(void* ac, u8 shift, u8 bit) {
    return (fopAcM_GetParam(ac) >> shift) & ((1 << bit) - 1);
}

inline void fopAcM_SetParam(void* p_actor, u32 param) {
    fpcM_SetParam(p_actor, param);
}

inline void fopAcM_SetJntHit(fopAc_ac_c* i_actorP, JntHit_c* i_jntHitP) {
    i_actorP->mJntHit = i_jntHitP;
}

inline s16 fopAcM_GetProfName(void* pActor) {
    return fpcM_GetProfName(pActor);
}

inline u8 fopAcM_GetGroup(fopAc_ac_c* p_actor) {
    return p_actor->mGroup;
}

inline void fopAcM_OnStatus(fopAc_ac_c* pActor, u32 flag) {
    pActor->mStatus |= flag;
}

inline void fopAcM_OffStatus(fopAc_ac_c* pActor, u32 flag) {
    pActor->mStatus &= ~flag;
}

inline fopAc_ac_c* fopAcM_Search(fopAcIt_JudgeFunc func, void* param) {
    return (fopAc_ac_c*)fopAcIt_Judge(func, param);
}

inline cXyz& fopAcM_GetPosition_p(fopAc_ac_c* pActor) {
    return pActor->current.pos;
}

inline cXyz& fopAcM_GetPosition(fopAc_ac_c* pActor) {
    return pActor->current.pos;
}

inline cXyz& fopAcM_GetOldPosition_p(fopAc_ac_c* pActor) {
    return pActor->next.pos;
}

inline cXyz& fopAcM_GetSpeed_p(fopAc_ac_c* pActor) {
    return pActor->speed;
}

inline csXyz& fopAcM_GetAngle_p(fopAc_ac_c* pActor) {
    return pActor->current.angle;
}

inline csXyz& fopAcM_GetShapeAngle_p(fopAc_ac_c* pActor) {
    return pActor->shape_angle;
}

inline bool fopAcM_CheckCondition(fopAc_ac_c* p_actor, u32 flag) {
    return p_actor->mCondition & flag;
}

inline void fopAcM_OnCondition(fopAc_ac_c* p_actor, u32 flag) {
    p_actor->mCondition |= flag;
}

inline void fopAcM_OffCondition(fopAc_ac_c* p_actor, u32 flag) {
    p_actor->mCondition &= ~flag;
}

inline BOOL fopAcM_IsActor(void* actor) {
    return fopAc_IsActor(actor);
}

inline void fopAcM_SetRoomNo(fopAc_ac_c* actor, s8 roomNo) {
    actor->current.roomNo = roomNo;
}

inline void fopAcM_setHookCarryNow(fopAc_ac_c* actor) {
    fopAcM_OnStatus(actor, 0x100000);
}

inline void fopAcM_cancelHookCarryNow(fopAc_ac_c* actor) {
    fopAcM_OffStatus(actor, 0x100000);
}

inline s8 fopAcM_GetHomeRoomNo(fopAc_ac_c* pActor) {
    return pActor->orig.roomNo;
}

inline void fopAcM_SetGravity(fopAc_ac_c* actor, f32 gravity) {
    actor->mGravity = gravity;
}

inline void fopAcM_SetMaxFallSpeed(fopAc_ac_c* actor, f32 speed) {
    actor->mMaxFallSpeed = speed;
}

inline void fopAcM_SetMtx(fopAc_ac_c* actor, MtxP m) {
    actor->mCullMtx = m;
}

inline void fopAcM_SetSpeed(fopAc_ac_c* actor, f32 x, f32 y, f32 z) {
    actor->speed.set(x, y, z);
}

inline void fopAcM_SetSpeedF(fopAc_ac_c* actor, f32 f) {
    actor->speedF = f;
}

inline void fopAcM_SetStatus(fopAc_ac_c* actor, u32 status) {
    actor->mStatus = status;
}

inline void fopAcM_SetModel(fopAc_ac_c* actor, J3DModel* model) {
    actor->model = model;
}

inline fopAcM_prm_class* fopAcM_GetAppend(void* actor) {
    return (fopAcM_prm_class*)fpcM_GetAppend(actor);
}

inline BOOL fopAcM_IsExecuting(unsigned int id) {
    return fpcM_IsExecuting(id);
}

inline f32 fopAcM_GetSpeedF(fopAc_ac_c* p_actor) {
    return p_actor->speedF;
}

inline f32 fopAcM_GetGravity(fopAc_ac_c* p_actor) {
    return p_actor->mGravity;
}

inline f32 fopAcM_GetMaxFallSpeed(fopAc_ac_c* p_actor) {
    return p_actor->mMaxFallSpeed;
}

inline JntHit_c* fopAcM_GetJntHit(fopAc_ac_c* i_actor) {
    return i_actor->mJntHit;
}

inline void fopAcM_setCullSizeFar(fopAc_ac_c* i_actor, f32 i_far) {
    i_actor->mCullSizeFar = i_far;
}

inline f32 fopAcM_getCullSizeFar(fopAc_ac_c* i_actor) {
    return i_actor->mCullSizeFar;
}

inline int fopAcM_GetCullSize(fopAc_ac_c* i_actor) {
    return i_actor->mCullType;
}

inline BOOL fopAcM_CULLSIZE_IS_BOX(int i_culltype) {
    return (i_culltype >= 0 && i_culltype < 14) || i_culltype == 14;
}

inline Vec fopAcM_getCullSizeSphereCenter(fopAc_ac_c* i_actor) {
    return i_actor->mCull.mSphere.mCenter;
}

inline f32 fopAcM_getCullSizeSphereR(fopAc_ac_c* i_actor) {
    return i_actor->mCull.mSphere.mRadius;
}

inline void dComIfGs_onSwitch(int i_no, int i_roomNo);
inline void dComIfGs_offSwitch(int i_no, int i_roomNo);
inline BOOL dComIfGs_isSwitch(s32 i_no, s32 i_roomNo);
inline void dComIfGs_offActor(int i_no, int i_roomNo);

inline void fopAcM_onSwitch(fopAc_ac_c* pActor, int sw) {
    return dComIfGs_onSwitch(sw, fopAcM_GetHomeRoomNo(pActor));
}

inline void fopAcM_offSwitch(fopAc_ac_c* pActor, int sw) {
    return dComIfGs_offSwitch(sw, fopAcM_GetHomeRoomNo(pActor));
}

inline BOOL fopAcM_isSwitch(fopAc_ac_c* pActor, int sw) {
    return dComIfGs_isSwitch(sw, fopAcM_GetHomeRoomNo(pActor));
}

inline fopAc_ac_c* fopAcM_SearchByID(unsigned int id) {
    return (fopAc_ac_c*)fopAcIt_Judge((fopAcIt_JudgeFunc)fpcSch_JudgeByID, &id);
}

inline fopAc_ac_c* fopAcM_SearchByName(s16 proc_id) {
    return (fopAc_ac_c*)fopAcIt_Judge(fpcSch_JudgeForPName, &proc_id);
}

inline void dComIfGs_onItem(int bitNo, int roomNo);
inline void fopAcM_onItem(fopAc_ac_c* item, int bitNo) {
    dComIfGs_onItem(bitNo, fopAcM_GetHomeRoomNo(item));
}

inline bool dComIfGs_isItem(int bitNo, int roomNo);
inline bool fopAcM_isItem(fopAc_ac_c* item, int bitNo) {
    return dComIfGs_isItem(bitNo, fopAcM_GetHomeRoomNo(item));
}

inline f32 fopAcM_searchActorDistanceY(fopAc_ac_c* actorA, fopAc_ac_c* actorB) {
    return actorB->current.pos.y - actorA->current.pos.y;
}

inline u16 fopAcM_GetSetId(fopAc_ac_c* p_actor) {
    return p_actor->mSetId;
}

inline void dComIfGs_onActor(int bitNo, int roomNo);

inline void fopAcM_onActor(fopAc_ac_c* p_actor) {
    int setId = fopAcM_GetSetId(p_actor);
    dComIfGs_onActor(setId, fopAcM_GetHomeRoomNo(p_actor));
}

void fopAcM_initManager();

void* fopAcM_FastCreate(s16 pProcTypeID, FastCreateReqFunc param_2, void* param_3, void* pData);

void fopAcM_setStageLayer(void* p_proc);

void fopAcM_setRoomLayer(void* p_proc, int roomNo);

s32 fopAcM_SearchByID(unsigned int id, fopAc_ac_c** p_actor);

s32 fopAcM_SearchByName(s16 procName, fopAc_ac_c** p_actor);

fopAcM_prm_class* fopAcM_CreateAppend();

fopAcM_prm_class* createAppend(u16 enemyNo, u32 parameters, cXyz* p_pos, int roomNo,
                               csXyz* p_angle, cXyz* p_scale, s8 subType,
                               unsigned int parentPId);

void fopAcM_Log(fopAc_ac_c* p_actor, char* str);

s32 fopAcM_delete(fopAc_ac_c* p_actor);
s32 fopAcM_delete(unsigned int actorID);

s32 fopAcM_create(char*, u32 i_parameter, cXyz* i_pos, int i_roomNo, csXyz* i_angle, cXyz* i_scale, createFunc i_createFunc);
s32 fopAcM_create(s16 i_procName, u32 i_parameter, cXyz* i_pos, int i_roomNo, csXyz* i_angle, cXyz* i_scale, s8 i_subType, createFunc i_createFunc);

inline s32 fopAcM_create(s16 i_procName, createFunc i_createFunc, void*);

void* fopAcM_fastCreate(s16 procName, u32 parameter, cXyz* p_pos, int roomNo,
                        csXyz* p_angle, cXyz* p_scale, s8 subType,
                        createFunc p_createFunc, void* p_createFuncData);

void* fopAcM_fastCreate(char* p_actorName, u32 parameter, cXyz* pActorPos, int roomNo,
                        csXyz* p_angle, cXyz* p_scale, createFunc p_createFunc,
                        void* p_createFuncData);

s32 fopAcM_createChild(s16 procName, unsigned int parentPId, u32 parameters, cXyz* p_pos,
                       int roomNo, csXyz* p_angle, cXyz* p_scale, s8 subType,
                       createFunc p_createFunc);

s32 fopAcM_createChildFromOffset(s16 procName, unsigned int parentProcID, u32 actorParams,
                                 cXyz* p_pos, int roomNo, csXyz* p_angle,
                                 cXyz* p_scale, s8 subType, createFunc p_createFunc);

void fopAcM_DeleteHeap(fopAc_ac_c* p_actor);

s32 fopAcM_callCallback(fopAc_ac_c* p_actor, heapCallbackFunc p_callbackFunc, JKRHeap* p_heap);

bool fopAcM_entrySolidHeap_(fopAc_ac_c* p_actor, heapCallbackFunc p_heapCallback, u32 size);

bool fopAcM_entrySolidHeap(fopAc_ac_c* p_actor, heapCallbackFunc p_heapCallback, u32 size);

void fopAcM_SetMin(fopAc_ac_c* p_actor, f32 minX, f32 minY, f32 minZ);

void fopAcM_SetMax(fopAc_ac_c* p_actor, f32 maxX, f32 maxY, f32 maxZ);

void fopAcM_setCullSizeBox(fopAc_ac_c* p_actor, f32 minX, f32 minY, f32 minZ, f32 maxX, f32 maxY,
                           f32 maxZ);

void fopAcM_setCullSizeSphere(fopAc_ac_c* p_actor, f32 minX, f32 minY, f32 minZ, f32 radius);

void fopAcM_setCullSizeBox2(fopAc_ac_c* p_actor, J3DModelData* p_modelData);

bool fopAcM_addAngleY(fopAc_ac_c* p_actor, s16 target, s16 step);

void fopAcM_calcSpeed(fopAc_ac_c* p_actor);

void fopAcM_posMove(fopAc_ac_c* p_actor, const cXyz* p_movePos);

void fopAcM_posMoveF(fopAc_ac_c* p_actor, const cXyz* p_movePos);

s16 fopAcM_searchActorAngleY(fopAc_ac_c* p_actorA, fopAc_ac_c* p_actorB);

s32 fopAcM_seenActorAngleY(fopAc_ac_c*, fopAc_ac_c*);

f32 fopAcM_searchActorDistance(fopAc_ac_c* p_actorA, fopAc_ac_c* p_actorB);

f32 fopAcM_searchActorDistance2(fopAc_ac_c* p_actorA, fopAc_ac_c* p_actorB);

f32 fopAcM_searchActorDistanceXZ(fopAc_ac_c* p_actorA, fopAc_ac_c* p_actorB);

f32 fopAcM_searchActorDistanceXZ2(fopAc_ac_c* p_actorA, fopAc_ac_c* p_actorB);

s32 fopAcM_rollPlayerCrash(fopAc_ac_c*, f32, u32);
s32 fopAcM_checkCullingBox(f32[3][4], f32, f32, f32, f32, f32, f32);
s32 fopAcM_cullingCheck(fopAc_ac_c*);
void* event_second_actor(u16);
s32 fopAcM_orderTalkEvent(fopAc_ac_c*, fopAc_ac_c*, u16, u16);
s32 fopAcM_orderTalkItemBtnEvent(u16, fopAc_ac_c*, fopAc_ac_c*, u16, u16);
s32 fopAcM_orderSpeakEvent(fopAc_ac_c* i_actor);
s32 fopAcM_orderDoorEvent(fopAc_ac_c*, fopAc_ac_c*, u16, u16);
s32 fopAcM_orderCatchEvent(fopAc_ac_c*, fopAc_ac_c*, u16, u16);
s32 fopAcM_orderOtherEvent(fopAc_ac_c*, char*, u16, u16, u16);
s32 fopAcM_orderOtherEvent(fopAc_ac_c*, fopAc_ac_c*, char*, u16, u16, u16);
s32 fopAcM_orderOtherEvent2(fopAc_ac_c*, char*, u16, u16);
s32 fopAcM_orderChangeEventId(fopAc_ac_c*, s16, u16, u16);
s32 fopAcM_orderOtherEventId(fopAc_ac_c* actor, s16 eventID, u8 mapToolID, u16 param_3,
                             u16 priority, u16 flag);
s32 fopAcM_orderMapToolEvent(fopAc_ac_c*, u8, s16, u16, u16, u16);
s32 fopAcM_orderMapToolAutoNextEvent(fopAc_ac_c*, u8, s16, u16, u16, u16);
s32 fopAcM_orderPotentialEvent(fopAc_ac_c*, u16, u16, u16);
s32 fopAcM_orderItemEvent(fopAc_ac_c*, u16, u16);
s32 fopAcM_orderTreasureEvent(fopAc_ac_c*, fopAc_ac_c*, u16, u16);
fopAc_ac_c* fopAcM_getTalkEventPartner(fopAc_ac_c*);
fopAc_ac_c* fopAcM_getItemEventPartner(fopAc_ac_c*);
fopAc_ac_c* fopAcM_getEventPartner(fopAc_ac_c*);

s32 fopAcM_createItemForPresentDemo(cXyz* p_pos, int i_itemNo, u8 param_2, int i_itemBitNo,
                                    int i_roomNo, csXyz* p_angle, cXyz* p_scale);

s32 fopAcM_createItemForTrBoxDemo(cXyz* p_pos, int i_itemNo, int i_itemBitNo, int i_roomNo,
                                  csXyz* p_angle, cXyz* p_scale);

u8 fopAcM_getItemNoFromTableNo(u8 i_tableNo);

s32 fopAcM_createItemFromEnemyID(u8 i_enemyID, cXyz* p_pos, int i_itemBitNo, int i_roomNo,
                                 csXyz * p_angle, cXyz * p_scale, f32* speedF,
                                 f32* speedY);

s32 fopAcM_createItemFromTable(cXyz* p_pos, int i_tableNo, int i_itemBitNo, int i_roomNo,
                               csXyz* p_angle, int param_5, cXyz * p_scale, f32* speedF,
                               f32* speedY, bool createDirect);

s32 fopAcM_createIball(cXyz*, int, int, csXyz*, int);

s32 fopAcM_createDemoItem(cXyz* p_pos, int itemNo, int itemBitNo, csXyz* p_angle,
                          int roomNo, cXyz* scale, u8 param_7);

s32 fopAcM_createItemForBoss(cXyz* p_pos, int param_2, int roomNo, csXyz* p_angle,
                             cXyz* p_scale, int param_8);

s32 fopAcM_createItemForMidBoss(cXyz* p_pos, int i_itemNo, int i_roomNo, csXyz* p_angle,
                                cXyz* p_scale, int param_6, int param_7);

void* fopAcM_createItemForDirectGet(cXyz* p_pos, int i_itemNo, int i_roomNo,
                                    csXyz* p_angle, cXyz* p_scale, f32 speedF,
                                    f32 speedY);

void* fopAcM_createItemForSimpleDemo(cXyz* p_pos, int i_itemNo, int i_roomNo,
                                     csXyz* p_angle, cXyz* p_scale, f32 speedF,
                                     f32 speedY);

s32 fopAcM_createItem(cXyz* p_pos, int itemNo, int param_3, int roomNo, int param_4, csXyz* p_angle,
                      int param_7, cXyz* p_scale);

void* fopAcM_fastCreateItem2(cXyz* p_pos, int itemNo, int param_3, int roomNo, int param_5,
                             csXyz* p_angle, cXyz* p_scale);

void* fopAcM_fastCreateItem(cXyz* p_pos, int i_itemNo, int i_roomNo, csXyz* p_angle,
                            cXyz* p_scale, f32* p_speedF, f32* p_speedY, int param_8,
                            int param_9, createFunc p_createFunc);

s32 fopAcM_createBokkuri(u16, cXyz*, int, int, int, cXyz*, int, int);
s32 fopAcM_createWarpHole(cXyz*, csXyz*, int, u8, u8, u8);

fopAc_ac_c* fopAcM_myRoomSearchEnemy(s8 roomNo);

s32 fopAcM_createDisappear(fopAc_ac_c*, cXyz*, u8, u8, u8);
void fopAcM_setCarryNow(fopAc_ac_c*, int);
void fopAcM_cancelCarryNow(fopAc_ac_c*);
s32 fopAcM_otoCheck(fopAc_ac_c*, f32);
// void vectle_calc(DOUBLE_POS*, cXyz*);
// void get_vectle_calc(cXyz*, cXyz*, cXyz*);

static const char* fopAcM_getProcNameString(fopAc_ac_c* p_actor);

static fopAc_ac_c* fopAcM_findObjectCB(fopAc_ac_c* p_actor, void* p_data);

fopAc_ac_c* fopAcM_searchFromName(char* name, u32 param0, u32 param1);

fopAc_ac_c* fopAcM_findObject4EventCB(fopAc_ac_c* p_actor, void* p_data);

fopAc_ac_c* fopAcM_searchFromName4Event(char* name, s16 eventID);

s32 fopAcM_getWaterY(const cXyz*, f32*);
void fpoAcM_relativePos(fopAc_ac_c* actor, cXyz* p_inPos, cXyz* p_outPos);

inline void make_prm_warp_hole(u32* actorParams, u8 p1, u8 p2, u8 p3) {
    u32 pp1 = (p3 << 0x8);
    u32 pp2 = (p2 << 0x10);
    u32 pp3 = (p1 << 0x1B) | 0x170000FF;
    *actorParams = pp2 | pp3 | pp1;
}

inline void make_prm_bokkuri(u32* pActorParams, csXyz* p_angle, u8 param_2, u8 param_3, u8 param_4,
                             u8 param_5, u8 param_6) {
    p_angle->x = (param_4 << 0x8) | (param_3 & 0xFF);
    p_angle->z = (param_6 << 0xD) | (param_2 << 0x1) | param_5;
}

inline fopAc_ac_c* dComIfGp_getPlayer(int);

inline s16 fopAcM_searchPlayerAngleY(fopAc_ac_c* actor) {
    return fopAcM_searchActorAngleY(actor, (fopAc_ac_c*)dComIfGp_getPlayer(0));
}

inline f32 fopAcM_searchPlayerDistanceY(fopAc_ac_c* actor) {
    return fopAcM_searchActorDistanceY(actor, (fopAc_ac_c*)dComIfGp_getPlayer(0));
}

inline f32 fopAcM_searchPlayerDistanceXZ2(fopAc_ac_c* actor) {
    return fopAcM_searchActorDistanceXZ2(actor, (fopAc_ac_c*)dComIfGp_getPlayer(0));
}

inline f32 fopAcM_searchPlayerDistanceXZ(fopAc_ac_c* actor) {
    return fopAcM_searchActorDistanceXZ(actor, (fopAc_ac_c*)dComIfGp_getPlayer(0));
}

inline f32 fopAcM_searchPlayerDistance(fopAc_ac_c* actor) {
    return fopAcM_searchActorDistance(actor, (fopAc_ac_c*)dComIfGp_getPlayer(0));
}

s8 dComIfGp_getReverb(int roomNo);

inline void fopAcM_seStartCurrent(fopAc_ac_c* actor, u32 sfxID, u32 param_2) {
    s8 roomNo = fopAcM_GetRoomNo(actor);
    mDoAud_seStart(sfxID, &actor->current.pos, param_2, dComIfGp_getReverb(roomNo));
}

inline void fopAcM_seStart(fopAc_ac_c* actor, u32 sfxID, u32 param_2) {
<<<<<<< HEAD
    s32 roomNo = fopAcM_GetRoomNo(actor);
=======
    s8 roomNo = fopAcM_GetRoomNo(actor);
>>>>>>> a6126589
    mDoAud_seStart(sfxID, &actor->mEyePos, param_2, dComIfGp_getReverb(roomNo));
}

extern "C" {
void fopAcM_initManager__Fv(void);
void fopAcM_CreateAppend__Fv(void);
void fopAcM_DeleteHeap__FP10fopAc_ac_c(void);
void fopAcM_FastCreate__FsPFPv_iPvPv(void);
void fopAcM_Log__FPC10fopAc_ac_cPCc(void);
void fopAcM_SearchByID__FUiPP10fopAc_ac_c(void);
void fopAcM_calcSpeed__FP10fopAc_ac_c(void);
void fopAcM_callCallback__FP10fopAc_ac_cPFP10fopAc_ac_c_iP7JKRHeap(void);
void fopAcM_cancelCarryNow__FP10fopAc_ac_c(void);
void fopAcM_create__FsUsUlPC4cXyziPC5csXyzPC4cXyzScPFPv_i(void);
void fopAcM_createChild__FsUiUlPC4cXyziPC5csXyzPC4cXyzScPFPv_i(void);
void fopAcM_createDemoItem__FPC4cXyziiPC5csXyziPC4cXyzUc(void);
void fopAcM_createItem__FPC4cXyziiiPC5csXyzPC4cXyzi(void);
void fopAcM_createItemForDirectGet__FPC4cXyziiPC5csXyzPC4cXyzff(void);
void fopAcM_createItemForPresentDemo__FPC4cXyziUciiPC5csXyzPC4cXyz(void);
void fopAcM_createItemForSimpleDemo__FPC4cXyziiPC5csXyzPC4cXyzff(void);
void fopAcM_createItemForTrBoxDemo__FPC4cXyziiiPC5csXyzPC4cXyz(void);
void fopAcM_createItemFromTable__FPC4cXyziiiPC5csXyziPC4cXyzPfPfb(void);
void fopAcM_create__FsUlPC4cXyziPC5csXyzPC4cXyzSc(void);
void fopAcM_cullingCheck__FPC10fopAc_ac_c(void);
void fopAcM_delete__FP10fopAc_ac_c(void);
void fopAcM_delete__FUi(void);
void fopAcM_effHamonSet__FPUlPC4cXyzff(void);
void fopAcM_entrySolidHeap__FP10fopAc_ac_cPFP10fopAc_ac_c_iUl(void);
void fopAcM_entrySolidHeap___FP10fopAc_ac_cPFP10fopAc_ac_c_iUl(void);
void fopAcM_fastCreate__FsUlPC4cXyziPC5csXyzPC4cXyzScPFPv_iPv(void);
void fopAcM_fastCreateItem__FPC4cXyziiPC5csXyzPC4cXyzPfPfiiPFPv_i(void);
void fopAcM_fastCreateItem2__FPC4cXyziiiiPC5csXyzPC4cXyz(void);
void fopAcM_fastCreate__FPCcUlPC4cXyziPC5csXyzPC4cXyzPFPv_iPv(void);
void fopAcM_findObject4EventCB__FP10fopAc_ac_cPv(void);
void fopAcM_findObjectCB__FPC10fopAc_ac_cPv(void);
void gndCheck__11fopAcM_gc_cFPC4cXyz(void);
void fopAcM_getEventPartner__FPC10fopAc_ac_c(void);
void fopAcM_getItemEventPartner__FPC10fopAc_ac_c(void);
void fopAcM_getItemNoFromTableNo__FUc(void);
void fopAcM_getPolygonAngle__FRC13cBgS_PolyInfos(void);
void fopAcM_getPolygonAngle__FPC8cM3dGPlas(void);
void fopAcM_getProcNameString__FPC10fopAc_ac_c(void);
void fopAcM_getTalkEventPartner__FPC10fopAc_ac_c(void);
void fopAcM_getWaterStream__FPC4cXyzRC13cBgS_PolyInfoP4cXyzPii(void);
void fopAcM_getWaterY__FPC4cXyzPf(void);
void lineCheck__11fopAcM_lc_cFPC4cXyzPC4cXyzPC10fopAc_ac_c(void);
void fopAcM_orderCatchEvent__FP10fopAc_ac_cP10fopAc_ac_cUsUs(void);
void fopAcM_orderChangeEventId__FP10fopAc_ac_csUsUs(void);
void fopAcM_orderDoorEvent__FP10fopAc_ac_cP10fopAc_ac_cUsUs(void);
void fopAcM_orderItemEvent__FP10fopAc_ac_cUsUs(void);
void fopAcM_orderMapToolAutoNextEvent__FP10fopAc_ac_cUcsUsUsUs(void);
void fopAcM_orderMapToolEvent__FP10fopAc_ac_cUcsUsUsUs(void);
void fopAcM_orderOtherEvent__FP10fopAc_ac_cPCcUsUsUs(void);
void fopAcM_orderOtherEventId__FP10fopAc_ac_csUcUsUsUs(void);
void fopAcM_orderOtherEvent__FP10fopAc_ac_cP10fopAc_ac_cPCcUsUsUs(void);
void fopAcM_orderSpeakEvent__FP10fopAc_ac_cUsUs(void);
void fopAcM_orderTalkEvent__FP10fopAc_ac_cP10fopAc_ac_cUsUs(void);
void fopAcM_orderTalkItemBtnEvent__FUsP10fopAc_ac_cP10fopAc_ac_cUsUs(void);
void fopAcM_orderTreasureEvent__FP10fopAc_ac_cP10fopAc_ac_cUsUs(void);
void fopAcM_posMove__FP10fopAc_ac_cPC4cXyz(void);
void fopAcM_posMoveF__FP10fopAc_ac_cPC4cXyz(void);
void fopAcM_searchActorAngleY__FPC10fopAc_ac_cPC10fopAc_ac_c(void);
void fopAcM_searchActorDistance__FPC10fopAc_ac_cPC10fopAc_ac_c(void);
void fopAcM_searchActorDistanceXZ__FPC10fopAc_ac_cPC10fopAc_ac_c(void);
void fopAcM_searchActorDistanceXZ2__FPC10fopAc_ac_cPC10fopAc_ac_c(void);
void fopAcM_searchFromName__FPCcUlUl(void);
void fopAcM_searchFromName4Event__FPCcs(void);
void fopAcM_seenActorAngleY__FPC10fopAc_ac_cPC10fopAc_ac_c(void);
void fopAcM_setCarryNow__FP10fopAc_ac_ci(void);
void fopAcM_setCullSizeBox__FP10fopAc_ac_cffffff(void);
void fopAcM_setEffectMtx__FPC10fopAc_ac_cPC12J3DModelData(void);
void fopAcM_setRoomLayer__FPvi(void);
void fopAcM_setStageLayer__FPv(void);
void waterCheck__11fopAcM_wt_cFPC4cXyz(void);
void fpoAcM_relativePos__FPC10fopAc_ac_cPC4cXyzP4cXyz(void);
void fopAcM_SearchByName__FsPP10fopAc_ac_c(void);
void fopAcM_createChildFromOffset__FsUiUlPC4cXyziPC5csXyzPC4cXyzScPFPv_i(void);
void fopAcM_SetMin__FP10fopAc_ac_cfff(void);
void fopAcM_SetMax__FP10fopAc_ac_cfff(void);
void fopAcM_setCullSizeSphere__FP10fopAc_ac_cffff(void);
void fopAcM_setCullSizeBox2__FP10fopAc_ac_cP12J3DModelData(void);
void fopAcM_addAngleY__FP10fopAc_ac_css(void);
void fopAcM_searchActorAngleX__FPC10fopAc_ac_cPC10fopAc_ac_c(void);
void fopAcM_searchActorDistance2__FPC10fopAc_ac_cPC10fopAc_ac_c(void);
void fopAcM_rollPlayerCrash__FPC10fopAc_ac_cfUlffif(void);
void fopAcM_checkCullingBox__FPA4_fffffff(void);
void fopAcM_orderPotentialEvent__FP10fopAc_ac_cUsUsUs(void);
void fopAcM_createItemFromEnemyID__FUcPC4cXyziiPC5csXyzPC4cXyzPfPf(void);
void fopAcM_createItemForBoss__FPC4cXyziiPC5csXyzPC4cXyzffi(void);
void fopAcM_createItemForMidBoss__FPC4cXyziiPC5csXyzPC4cXyzii(void);
void fopAcM_createBokkuri__FUsPC4cXyziiiPC4cXyzii(void);
void fopAcM_createWarpHole__FPC4cXyzPC5csXyziUcUcUc(void);
void fopAcM_myRoomSearchEnemy__FSc(void);
void fopAcM_createDisappear__FPC10fopAc_ac_cPC4cXyzUcUcUc(void);
void fopAcM_otoCheck__FPC10fopAc_ac_cf(void);
void fopAcM_otherBgCheck__FPC10fopAc_ac_cPC10fopAc_ac_c(void);
void fopAcM_wayBgCheck__FPC10fopAc_ac_cff(void);
void fopAcM_plAngleCheck__FPC10fopAc_ac_cs(void);
void fopAcM_effSmokeSet1__FPUlPUlPC4cXyzPC5csXyzfPC12dKy_tevstr_ci(void);
void fopAcM_riverStream__FP4cXyzPsPff(void);
void fopAcM_carryOffRevise__FP10fopAc_ac_c(void);
void fopAcM_searchFromName4Event__FPCcs(void);
void fopAcM_GetName__FPv(void);  // mostly inlined
void fopAcM_GetID__FPCv(void);   // mostly inlined
}

#endif<|MERGE_RESOLUTION|>--- conflicted
+++ resolved
@@ -541,11 +541,7 @@
 }
 
 inline void fopAcM_seStart(fopAc_ac_c* actor, u32 sfxID, u32 param_2) {
-<<<<<<< HEAD
     s32 roomNo = fopAcM_GetRoomNo(actor);
-=======
-    s8 roomNo = fopAcM_GetRoomNo(actor);
->>>>>>> a6126589
     mDoAud_seStart(sfxID, &actor->mEyePos, param_2, dComIfGp_getReverb(roomNo));
 }
 
